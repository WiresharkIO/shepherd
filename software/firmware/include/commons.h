#ifndef SHEPHERD_COMMONS_H_
#define SHEPHERD_COMMONS_H_
// NOTE: a (almost) Copy of this definition-file exists for the kernel module (copy changes by hand)
// NOTE: and most of the structs are hardcoded in read_buffer() in shepherd_io.py

#include "shepherd_config.h"
#include "simple_lock.h"
#include "stdint_fast.h"

/**
 * Length of buffer for storing harvest & emulation data
 */
#define FIFO_BUFFER_SIZE                (64U) // 107 is current max (<10'000 pages)

/**
 * These are the system events that we use to signal events to the PRUs.
 * See the AM335x TRM Table 4-22 for a list of all events
 */
#define HOST_PRU_EVT_TIMESTAMP          (20u)

/* The SharedMem struct resides at the beginning of the PRUs shared memory */
#define PRU_SHARED_MEM_STRUCT_OFFSET    (0x10000u)

/* gpio_buffer_size that comes with every analog_sample_buffer (0.1s) */
#define MAX_GPIO_EVT_PER_BUFFER         (16384u)

// Test data-containers and constants with pseudo-assertion with zero cost (if expression evaluates to 0 this causes a div0
// NOTE: name => alphanum without spaces and without ""
#define ASSERT(assert_name, expression) extern uint32_t assert_name[1 / (expression)]

/* Message content description used to distinguish messages for PRU0 */
enum MsgType
{
    /* USERSPACE (enum <0xC0) */
    MSG_NONE                      = 0x00u,
    MSG_BUF_FROM_HOST             = 0x01u,
    MSG_BUF_FROM_PRU              = 0x02u,
    // DEBUG
    MSG_DBG_ADC                   = 0xA0u,
    MSG_DBG_DAC                   = 0xA1u,
    MSG_DBG_GPI                   = 0xA2u,
    MSG_DBG_GP_BATOK              = 0xA3u,
    MSG_DBG_PRINT                 = 0xA6u,
<<<<<<< HEAD
    MSG_DBG_VSRC_P_INP            = 0xA8,
    MSG_DBG_VSRC_P_OUT            = 0xA9,
    MSG_DBG_VSRC_V_CAP            = 0xAA,
    MSG_DBG_VSRC_V_OUT            = 0xAB,
    MSG_DBG_VSRC_INIT             = 0xAC, // TODO: remove from pru-code
    MSG_DBG_VSRC_CHARGE           = 0xAD,
    MSG_DBG_VSRC_DRAIN            = 0xAE,
    MSG_DBG_FN_TESTS              = 0xAF,
    MSG_DBG_VSRC_HRV_P_INP        = 0xB1, // HRV + CNV in one go
=======
    MSG_DBG_VSOURCE_P_INP         = 0xA8, // TODO: update these names
    MSG_DBG_VSOURCE_P_OUT         = 0xA9,
    MSG_DBG_VSOURCE_V_CAP         = 0xAA,
    MSG_DBG_VSOURCE_V_OUT         = 0xAB,
    MSG_DBG_VSOURCE_INIT          = 0xAC, // TODO: removed from pru-code
    MSG_DBG_VSOURCE_CHARGE        = 0xAD,
    MSG_DBG_VSOURCE_DRAIN         = 0xAE,
    MSG_DBG_FN_TESTS              = 0xAF,
>>>>>>> 78d973a1

    /* KERNELSPACE (enum >=0xC0) */
    // STATUS
    MSG_STATUS_RESTARTING_ROUTINE = 0xC0,
    // ERROR
    MSG_ERROR                     = 0xE0u,
    MSG_ERR_MEMCORRUPTION         = 0xE1u,
    MSG_ERR_BACKPRESSURE          = 0xE2u,
    MSG_ERR_INCMPLT               = 0xE3u, /* TODO: could be removed, not possible per design */
    MSG_ERR_INVLDCMD              = 0xE4u,
    MSG_ERR_NOFREEBUF             = 0xE5u,
    MSG_ERR_TIMESTAMP             = 0xE6u,
    MSG_ERR_SYNC_STATE_NOT_IDLE   = 0xE7u,
    MSG_ERR_VALUE                 = 0xE8u,
    // Routines
    MSG_TEST                      = 0xEAu,
    MSG_SYNC                      = 0xEBu
};

/* Message IDs used in Mem-Protocol between PRUs and kernel module */
enum MsgID
{
    MSG_TO_KERNEL = 0x55,
<<<<<<< HEAD
    MSG_TO_PRU    = 0xAA,
=======
    MSG_TO_PRU    = 0xAA
>>>>>>> 78d973a1
};

enum ShepherdMode
{
    MODE_HARVESTER,
    MODE_HRV_ADC_READ,
    MODE_EMULATOR,
    MODE_EMU_ADC_READ,
    MODE_DEBUG,
    MODE_NONE
}; // TODO: allow to set "NONE", shuts down hrv & emu

enum ShepherdState
{
    STATE_UNKNOWN,
    STATE_IDLE,
    STATE_ARMED,
    STATE_RUNNING,
    STATE_RESET,
    STATE_FAULT
};

<<<<<<< HEAD
struct GPIOEdges
{
    uint32_t canary;
    uint32_t idx;
    uint64_t timestamp_ns[MAX_GPIO_EVT_PER_BUFFER];
    uint16_t bitmask[MAX_GPIO_EVT_PER_BUFFER];
} __attribute__((packed));

struct SampleBuffer
{
    uint32_t         canary;
    uint32_t         len;
    uint64_t         timestamp_ns;
    uint32_t         values_voltage[ADC_SAMPLES_PER_BUFFER];
    uint32_t         values_current[ADC_SAMPLES_PER_BUFFER];
    struct GPIOEdges gpio_edges;
    uint32_t         pru0_max_ticks_per_sample;
    uint32_t         pru0_sum_ticks_for_buffer;
=======
enum ProgrammerState
{
    PRG_STATE_ERR_GENERIC  = -1,
    PRG_STATE_ERR_OPEN     = -2,
    PRG_STATE_ERR_WRITE    = -3,
    PRG_STATE_ERR_VERIFY   = -4,
    PRG_STATE_ERR_ERASE    = -5,
    PRG_STATE_ERR_PARSE    = -6,
    PRG_STATE_IDLE         = -0x70000001,
    PRG_STATE_STARTING     = -0x70000002,
    PRG_STATE_INITIALIZING = -0x70000003,
};

enum ProgrammerTarget
{
    PRG_TARGET_MSP430,
    PRG_TARGET_NRF52,
};

struct GPIOEdges
{
    uint32_t idx;
    uint64_t timestamp_ns[MAX_GPIO_EVT_PER_BUFFER];
    uint16_t bitmask[MAX_GPIO_EVT_PER_BUFFER];
>>>>>>> 78d973a1
} __attribute__((packed));
/*
 * TODO: sample-buffer needs big update
 * 	- one large fifo with IV-Struct would have big advantage!
 * 	- overhead on bufferchange would be minimal and
 * 	- pru1 could read ahead, despite a bufferchange
 * 	- python would still fill this fifo block by block, its just easier for the pru to read
 * 	- keep matching V&C / IV Values together -> more efficient for pru
 */

struct SampleBuffer
{
    uint32_t         len;
    uint64_t         timestamp_ns;
    uint32_t         values_voltage[ADC_SAMPLES_PER_BUFFER]; // TODO: would be more efficient for PRU to keep matching V&C together
    uint32_t         values_current[ADC_SAMPLES_PER_BUFFER];
    struct GPIOEdges gpio_edges;
} __attribute__((packed));

/* Programmer-Control as part of SharedMem-Struct */
struct ProgrammerCtrl
{
<<<<<<< HEAD
    uint32_t state;        // flag, 0: idle, 1: start, 2: init, >2: running, 0xBAAAAAAD: Error
    uint32_t protocol;     // 1: swd, 2: sbw, 3: jtag
=======
    int32_t  state;
    /* Target chip to be programmed */
    uint32_t target;
>>>>>>> 78d973a1
    uint32_t datarate;     // baud
    uint32_t datasize;     // bytes
    uint32_t pin_tck;      // clock-output
    uint32_t pin_tdio;     // io for swd & sbw, only input for JTAG (TDI)
    uint32_t pin_tdo;      // data-output, only for JTAG
    uint32_t pin_tms;      // mode, only for JTAG
<<<<<<< HEAD
} __attribute__((packed)); // TODO: pin_X can be u8, state/protocol u8,

=======
} __attribute__((packed)); // TODO: pin_X can be u8,
>>>>>>> 78d973a1

/* calibration values - usage example: voltage_uV = adc_value * gain_factor + offset
 * numbers for hw-rev2.0
 * ADC: VIn = DOut * 19.5313 uV -> factor for raw-value to calc uV_n8 (*256)
 * 		-> bit-calc: 5V-in-uV = 22.25 bit, 9 extra bits are safe
 * 	CIn = DOut * 195.313 nA -> factor for raw-value to calc nA_n8 (*256)
 * 		-> bit-calc: 50mA-in-nA = 25.57 bit, so n8 is overflowing u32 -> keep the multiplication u64!
 * DAC	VOut = DIn * 76.2939 uV -> inverse factor to get raw_n20-value from uV_n20 = 13'743
 * 		-> bit-calc:
 */
struct CalibrationConfig
{
    /* Gain of current-adc for converting between SI-Unit and raw value */
    uint32_t adc_current_factor_nA_n8; // n8 means normalized to 2^8 (representing 1.0)
    /* Offset of current-adc */
    int32_t  adc_current_offset_nA;
    /* Gain of voltage-adc for converting between SI-Unit and raw value */
    uint32_t adc_voltage_factor_uV_n8; // n8 means normalized to 2^8 (representing 1.0)
    /* Offset of voltage-adc */
    int32_t  adc_voltage_offset_uV;
    /* Gain of voltage DAC for converting between SI-Unit and raw value */
    uint32_t dac_voltage_inv_factor_uV_n20; // n20 means normalized to 2^20 (representing 1.0)
    /* Offset of voltage DAC */
    int32_t  dac_voltage_offset_uV;
} __attribute__((packed));

#define LUT_SIZE (12)

/* This structure defines all settings of virtual converter emulation
 * more complex converters use vars in their section and above
 * NOTE: sys-FS-FNs currently uses 4 byte steps for transfer, so struct must be (size)mod4=0
 * Container-sizes with SI-Units:
 * 	_nF-u32 = ~ 4.294 F
 * 	_uV-u32 = 4294 V
 * 	_nA-u32 = ~ 4.294 A
 */
<<<<<<< HEAD
struct ConverterConfig // TODO: should get canary
=======
struct ConverterConfig
>>>>>>> 78d973a1
{
    /* General Reg Config */
    uint32_t converter_mode;                 // bitmask to alter functionality
    uint32_t interval_startup_delay_drain_n; // allow target to power up and go to sleep

    uint32_t V_input_max_uV;
<<<<<<< HEAD
    uint32_t I_input_max_nA;   // limits input-power
    uint32_t V_input_drop_uV;  // simulate possible diode
    uint32_t R_input_kOhm_n22; // resistance only active with disabled boost
=======
    uint32_t I_input_max_nA;      // limits input-power
    uint32_t V_input_drop_uV;     // simulate possible diode
    uint32_t Constant_1k_per_Ohm; // resistance only active with disabled boost
>>>>>>> 78d973a1

    uint32_t Constant_us_per_nF_n28;
    uint32_t V_intermediate_init_uV; // allow a proper / fast startup
    uint32_t I_intermediate_leak_nA;

    uint32_t V_enable_output_threshold_uV;  // -> output gets connected (hysteresis-combo with next value)
    uint32_t V_disable_output_threshold_uV; // -> output gets disconnected
    uint32_t dV_enable_output_uV;           // compensate C_out, for disable state when V_intermediate < V_enable/disable_threshold_uV
    uint32_t interval_check_thresholds_n;   // some BQs check every 65 ms if output should be disconnected

    uint32_t V_pwr_good_enable_threshold_uV; // target is informed by pwr-good-pin (hysteresis)
    uint32_t V_pwr_good_disable_threshold_uV;
    uint32_t immediate_pwr_good_signal; // bool, 0: stay in interval for checking thresholds, >=1: emulate schmitt-trigger,

    uint32_t V_output_log_gpio_threshold_uV; // min voltage to prevent jitter-noise in gpio-trace-recording

    /* Boost Reg */
    uint32_t V_input_boost_threshold_uV; // min input-voltage for the boost converter to work
    uint32_t V_intermediate_max_uV;      // -> boost shuts off

    /* Buck Reg */
    uint32_t V_output_uV;
    uint32_t V_buck_drop_uV; // simulate dropout-voltage or diode

    /* LUTs */
    uint32_t LUT_input_V_min_log2_uV;                   // only u8 needed
    uint32_t LUT_input_I_min_log2_nA;                   // only u8 needed
    uint32_t LUT_output_I_min_log2_nA;                  // only u8 needed
    uint8_t  LUT_inp_efficiency_n8[LUT_SIZE][LUT_SIZE]; // depending on inp_voltage, inp_current, (cap voltage), n8 means normalized to 2^8 => 1.0
    uint32_t LUT_out_inv_efficiency_n4[LUT_SIZE];       // depending on output_current, inv_n4 means normalized to inverted 2^4 => 1/1024,
} __attribute__((packed));

<<<<<<< HEAD

struct HarvesterConfig // TODO: should get canary
=======
struct HarvesterConfig
>>>>>>> 78d973a1
{
    uint32_t algorithm;
    uint32_t hrv_mode;
    uint32_t window_size;
    uint32_t voltage_uV;
    uint32_t voltage_min_uV;
    uint32_t voltage_max_uV;
    uint32_t voltage_step_uV;  // for window-based algo like ivcurve
    uint32_t current_limit_nA; // lower bound to detect zero current
    uint32_t setpoint_n8;
    uint32_t interval_n;    // between measurements
    uint32_t duration_n;    // of measurement
    uint32_t wait_cycles_n; // for DAC to settle
} __attribute__((packed));

/* Format of Message-Protocol between PRUs & Kernel Module */
struct ProtoMsg
{
    /* Identifier => Canary, This is used to identify memory corruption */
    uint8_t  id;
    /* Token-System to signal new message & the ack, (sender sets unread/1, receiver resets/0) */
    uint8_t  unread;
    /* content description used to distinguish messages, see enum MsgType */
    uint8_t  type;
    /* Alignment with memory, (bytes)mod4 */
    uint8_t  reserved[1];
    /* Actual Content of message */
    uint32_t value[2];
} __attribute__((packed));

/* Control reply message sent from this kernel module to PRU1 after running the control loop */
struct SyncMsg
{
    /* Identifier => Canary, This is used to identify memory corruption */
    uint8_t  id;
    /* Token-System to signal new message & the ack, (sender sets unread, receiver resets) */
    uint8_t  unread;
    /* content description used to distinguish messages, see enum MsgType */
    uint8_t  type; // only needed for debug
    /* Alignment with memory, (bytes)mod4 */
    uint8_t  reserved0[1];
    /* Actual Content of message */
    uint32_t buffer_block_period;  // corrected ticks that equal 100ms
    uint32_t analog_sample_period; // ~ 10 us
    uint32_t compensation_steps;   // remainder of buffer_block/sample_count = sample_period
    uint64_t next_timestamp_ns;    // start of next buffer block
} __attribute__((packed));

/* Format of memory structure shared between PRU0, PRU1 and kernel module (lives in shared RAM of PRUs) */
struct SharedMem
{
    uint32_t                 shepherd_state;
    /* Stores the mode, e.g. harvester or emulator */
    uint32_t                 shepherd_mode;
    /* Allows setting a fixed voltage for the seconds DAC-Output (Channel A),
	 * TODO: this has to be optimized, allow better control (off, link to ch-b, change NOW) */
    uint32_t                 dac_auxiliary_voltage_raw;
    /* Physical address of shared area in DDR RAM, that is used to exchange data between user space and PRUs */
    uint32_t                 mem_base_addr;
    /* Length of shared area in DDR RAM */
    uint32_t                 mem_size;
    /* Maximum number of buffers stored in the shared DDR RAM area */
    uint32_t                 n_buffers;
    /* Number of IV samples stored per buffer */
    uint32_t                 samples_per_buffer;
    /* The time for sampling samples_per_buffer. Determines sampling rate */
    uint32_t                 buffer_period_ns;
    /* active utilization-monitor for PRU0 */
<<<<<<< HEAD
    uint32_t                 pru0_ticks_per_sample;
=======
    uint32_t                 pru0_max_ticks_per_sample;
>>>>>>> 78d973a1
    /* ADC calibration settings */
    struct CalibrationConfig calibration_settings;
    /* This structure defines all settings of virtual converter emulation*/
    struct ConverterConfig   converter_settings;
    struct HarvesterConfig   harvester_settings;
    /* settings for programmer-subroutines */
    struct ProgrammerCtrl    programmer_ctrl;
    /* Msg-System-replacement for slow rpmsg (check 640ns, receive 2820 on pru0 and 4820ns on pru1) */
    struct ProtoMsg          pru0_msg_inbox;
    struct ProtoMsg          pru0_msg_outbox;
    struct ProtoMsg          pru0_msg_error;
    struct SyncMsg           pru1_sync_inbox;
    struct ProtoMsg          pru1_sync_outbox;
    struct ProtoMsg          pru1_msg_error;
    /* NOTE: End of region (also) controlled by kernel module */

<<<<<<< HEAD
    // TODO: this position should get a canary

=======
>>>>>>> 78d973a1
    /* Used to use/exchange timestamp of last sample taken & next buffer between PRU1 and PRU0 */
    uint64_t                 last_sample_timestamp_ns;
    uint64_t                 next_buffer_timestamp_ns;
    /* Protects write access to below gpio_edges structure */
    simple_mutex_t           gpio_edges_mutex;
    /* internal gpio-register from PRU1 (for PRU1, debug), only updated when not running */
    uint32_t                 gpio_pin_state;
    /**
	* Pointer to gpio_edges structure in current buffer. Only PRU0 knows about
	* which is the current buffer, but PRU1 is sampling GPIOs. Therefore PRU0
	* shares the memory location of the current gpio_edges struct
	*/
<<<<<<< HEAD
    struct GPIOEdges        *gpio_edges;    // far/slow location in RAM
    struct SampleBuffer     *sample_buffer; // far/slow location in RAM
    /* Counter for ADC-Samples, updated by PRU0, also needed (non-writing) by PRU1 */
    uint32_t                 analog_sample_counter;
    /* Fetch-System where pru0 can instruct pru1 to get the IV-Set from far buffer */
    uint32_t                 analog_value_index;
    uint32_t                 analog_value_current;
    uint32_t                 analog_value_voltage;
=======
    struct GPIOEdges        *gpio_edges;
    /* Counter for ADC-Samples, updated by PRU0, also needed (non-writing) by PRU1 for some timing-calculations */
    uint32_t                 analog_sample_counter;
>>>>>>> 78d973a1
    /* Token system to ensure both PRUs can share interrupts */
    bool_ft                  cmp0_trigger_for_pru1;
    bool_ft                  cmp1_trigger_for_pru1;
    /* BATOK Msg system -> PRU0 decides about state, but PRU1 has control over Pin */
    bool_ft                  vsource_batok_trigger_for_pru1; // TODO: rename vsource to proper new name
    bool_ft                  vsource_batok_pin_value;
    /* Trigger to control sampling of gpios */
    bool_ft                  vsource_skip_gpio_logging;
} __attribute__((packed));

ASSERT(shared_mem_size, sizeof(struct SharedMem) < 10000); // NOTE: PRUs shared ram should be even 12kb

#endif /* __SHEPHERD_COMMONS_H_ */<|MERGE_RESOLUTION|>--- conflicted
+++ resolved
@@ -41,7 +41,6 @@
     MSG_DBG_GPI                   = 0xA2u,
     MSG_DBG_GP_BATOK              = 0xA3u,
     MSG_DBG_PRINT                 = 0xA6u,
-<<<<<<< HEAD
     MSG_DBG_VSRC_P_INP            = 0xA8,
     MSG_DBG_VSRC_P_OUT            = 0xA9,
     MSG_DBG_VSRC_V_CAP            = 0xAA,
@@ -51,16 +50,6 @@
     MSG_DBG_VSRC_DRAIN            = 0xAE,
     MSG_DBG_FN_TESTS              = 0xAF,
     MSG_DBG_VSRC_HRV_P_INP        = 0xB1, // HRV + CNV in one go
-=======
-    MSG_DBG_VSOURCE_P_INP         = 0xA8, // TODO: update these names
-    MSG_DBG_VSOURCE_P_OUT         = 0xA9,
-    MSG_DBG_VSOURCE_V_CAP         = 0xAA,
-    MSG_DBG_VSOURCE_V_OUT         = 0xAB,
-    MSG_DBG_VSOURCE_INIT          = 0xAC, // TODO: removed from pru-code
-    MSG_DBG_VSOURCE_CHARGE        = 0xAD,
-    MSG_DBG_VSOURCE_DRAIN         = 0xAE,
-    MSG_DBG_FN_TESTS              = 0xAF,
->>>>>>> 78d973a1
 
     /* KERNELSPACE (enum >=0xC0) */
     // STATUS
@@ -84,11 +73,7 @@
 enum MsgID
 {
     MSG_TO_KERNEL = 0x55,
-<<<<<<< HEAD
     MSG_TO_PRU    = 0xAA,
-=======
-    MSG_TO_PRU    = 0xAA
->>>>>>> 78d973a1
 };
 
 enum ShepherdMode
@@ -111,26 +96,6 @@
     STATE_FAULT
 };
 
-<<<<<<< HEAD
-struct GPIOEdges
-{
-    uint32_t canary;
-    uint32_t idx;
-    uint64_t timestamp_ns[MAX_GPIO_EVT_PER_BUFFER];
-    uint16_t bitmask[MAX_GPIO_EVT_PER_BUFFER];
-} __attribute__((packed));
-
-struct SampleBuffer
-{
-    uint32_t         canary;
-    uint32_t         len;
-    uint64_t         timestamp_ns;
-    uint32_t         values_voltage[ADC_SAMPLES_PER_BUFFER];
-    uint32_t         values_current[ADC_SAMPLES_PER_BUFFER];
-    struct GPIOEdges gpio_edges;
-    uint32_t         pru0_max_ticks_per_sample;
-    uint32_t         pru0_sum_ticks_for_buffer;
-=======
 enum ProgrammerState
 {
     PRG_STATE_ERR_GENERIC  = -1,
@@ -152,10 +117,22 @@
 
 struct GPIOEdges
 {
+    uint32_t canary;
     uint32_t idx;
     uint64_t timestamp_ns[MAX_GPIO_EVT_PER_BUFFER];
     uint16_t bitmask[MAX_GPIO_EVT_PER_BUFFER];
->>>>>>> 78d973a1
+} __attribute__((packed));
+
+struct SampleBuffer
+{
+    uint32_t         canary;
+    uint32_t         len;
+    uint64_t         timestamp_ns;
+    uint32_t         values_voltage[ADC_SAMPLES_PER_BUFFER];
+    uint32_t         values_current[ADC_SAMPLES_PER_BUFFER];
+    struct GPIOEdges gpio_edges;
+    uint32_t         pru0_max_ticks_per_sample;
+    uint32_t         pru0_sum_ticks_for_buffer;
 } __attribute__((packed));
 /*
  * TODO: sample-buffer needs big update
@@ -166,38 +143,20 @@
  * 	- keep matching V&C / IV Values together -> more efficient for pru
  */
 
-struct SampleBuffer
-{
-    uint32_t         len;
-    uint64_t         timestamp_ns;
-    uint32_t         values_voltage[ADC_SAMPLES_PER_BUFFER]; // TODO: would be more efficient for PRU to keep matching V&C together
-    uint32_t         values_current[ADC_SAMPLES_PER_BUFFER];
-    struct GPIOEdges gpio_edges;
-} __attribute__((packed));
-
 /* Programmer-Control as part of SharedMem-Struct */
 struct ProgrammerCtrl
 {
-<<<<<<< HEAD
-    uint32_t state;        // flag, 0: idle, 1: start, 2: init, >2: running, 0xBAAAAAAD: Error
-    uint32_t protocol;     // 1: swd, 2: sbw, 3: jtag
-=======
     int32_t  state;
     /* Target chip to be programmed */
     uint32_t target;
->>>>>>> 78d973a1
     uint32_t datarate;     // baud
     uint32_t datasize;     // bytes
     uint32_t pin_tck;      // clock-output
     uint32_t pin_tdio;     // io for swd & sbw, only input for JTAG (TDI)
     uint32_t pin_tdo;      // data-output, only for JTAG
     uint32_t pin_tms;      // mode, only for JTAG
-<<<<<<< HEAD
-} __attribute__((packed)); // TODO: pin_X can be u8, state/protocol u8,
-
-=======
 } __attribute__((packed)); // TODO: pin_X can be u8,
->>>>>>> 78d973a1
+
 
 /* calibration values - usage example: voltage_uV = adc_value * gain_factor + offset
  * numbers for hw-rev2.0
@@ -234,26 +193,16 @@
  * 	_uV-u32 = 4294 V
  * 	_nA-u32 = ~ 4.294 A
  */
-<<<<<<< HEAD
 struct ConverterConfig // TODO: should get canary
-=======
-struct ConverterConfig
->>>>>>> 78d973a1
 {
     /* General Reg Config */
     uint32_t converter_mode;                 // bitmask to alter functionality
     uint32_t interval_startup_delay_drain_n; // allow target to power up and go to sleep
 
     uint32_t V_input_max_uV;
-<<<<<<< HEAD
     uint32_t I_input_max_nA;   // limits input-power
     uint32_t V_input_drop_uV;  // simulate possible diode
     uint32_t R_input_kOhm_n22; // resistance only active with disabled boost
-=======
-    uint32_t I_input_max_nA;      // limits input-power
-    uint32_t V_input_drop_uV;     // simulate possible diode
-    uint32_t Constant_1k_per_Ohm; // resistance only active with disabled boost
->>>>>>> 78d973a1
 
     uint32_t Constant_us_per_nF_n28;
     uint32_t V_intermediate_init_uV; // allow a proper / fast startup
@@ -286,12 +235,8 @@
     uint32_t LUT_out_inv_efficiency_n4[LUT_SIZE];       // depending on output_current, inv_n4 means normalized to inverted 2^4 => 1/1024,
 } __attribute__((packed));
 
-<<<<<<< HEAD
 
 struct HarvesterConfig // TODO: should get canary
-=======
-struct HarvesterConfig
->>>>>>> 78d973a1
 {
     uint32_t algorithm;
     uint32_t hrv_mode;
@@ -360,11 +305,7 @@
     /* The time for sampling samples_per_buffer. Determines sampling rate */
     uint32_t                 buffer_period_ns;
     /* active utilization-monitor for PRU0 */
-<<<<<<< HEAD
     uint32_t                 pru0_ticks_per_sample;
-=======
-    uint32_t                 pru0_max_ticks_per_sample;
->>>>>>> 78d973a1
     /* ADC calibration settings */
     struct CalibrationConfig calibration_settings;
     /* This structure defines all settings of virtual converter emulation*/
@@ -381,11 +322,8 @@
     struct ProtoMsg          pru1_msg_error;
     /* NOTE: End of region (also) controlled by kernel module */
 
-<<<<<<< HEAD
     // TODO: this position should get a canary
 
-=======
->>>>>>> 78d973a1
     /* Used to use/exchange timestamp of last sample taken & next buffer between PRU1 and PRU0 */
     uint64_t                 last_sample_timestamp_ns;
     uint64_t                 next_buffer_timestamp_ns;
@@ -398,7 +336,6 @@
 	* which is the current buffer, but PRU1 is sampling GPIOs. Therefore PRU0
 	* shares the memory location of the current gpio_edges struct
 	*/
-<<<<<<< HEAD
     struct GPIOEdges        *gpio_edges;    // far/slow location in RAM
     struct SampleBuffer     *sample_buffer; // far/slow location in RAM
     /* Counter for ADC-Samples, updated by PRU0, also needed (non-writing) by PRU1 */
@@ -407,11 +344,6 @@
     uint32_t                 analog_value_index;
     uint32_t                 analog_value_current;
     uint32_t                 analog_value_voltage;
-=======
-    struct GPIOEdges        *gpio_edges;
-    /* Counter for ADC-Samples, updated by PRU0, also needed (non-writing) by PRU1 for some timing-calculations */
-    uint32_t                 analog_sample_counter;
->>>>>>> 78d973a1
     /* Token system to ensure both PRUs can share interrupts */
     bool_ft                  cmp0_trigger_for_pru1;
     bool_ft                  cmp1_trigger_for_pru1;
