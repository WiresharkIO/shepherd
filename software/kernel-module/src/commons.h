--- conflicted
+++ resolved
@@ -32,7 +32,6 @@
     MSG_DBG_GPI                   = 0xA2u,
     MSG_DBG_GP_BATOK              = 0xA3u,
     MSG_DBG_PRINT                 = 0xA6u,
-<<<<<<< HEAD
     MSG_DBG_VSRC_P_INP            = 0xA8,
     MSG_DBG_VSRC_P_OUT            = 0xA9,
     MSG_DBG_VSRC_V_CAP            = 0xAA,
@@ -40,14 +39,6 @@
     MSG_DBG_VSRC_INIT             = 0xAC,
     MSG_DBG_FN_TESTS              = 0xAF,
     MSG_DBG_VSRC_HRV_P_INP        = 0xB1, // HRV + CNV in one go
-=======
-    MSG_DBG_VSOURCE_P_INP         = 0xA8,
-    MSG_DBG_VSOURCE_P_OUT         = 0xA9,
-    MSG_DBG_VSOURCE_V_CAP         = 0xAA,
-    MSG_DBG_VSOURCE_V_OUT         = 0xAB,
-    MSG_DBG_VSOURCE_INIT          = 0xAC,
-    MSG_DBG_FN_TESTS              = 0xAF,
->>>>>>> 78d973a1
 
     /* KERNELSPACE (enum >=0xC0) */
     // STATUS
@@ -82,6 +73,7 @@
     MODE_DEBUG,
     MODE_NONE
 };
+
 enum ShepherdState
 {
     STATE_UNKNOWN,
@@ -114,14 +106,9 @@
 /* Programmer-Control as part of SharedMem-Struct */
 struct ProgrammerCtrl
 {
-<<<<<<< HEAD
-    uint32_t state;        // 0: idle, 1: start, 2: init, >2: running, 0xBAAAAAAD: Error
-    uint32_t protocol;     // 1: swd, 2: sbw, 3: jtag
-=======
     int32_t  state; // <0: Programmer state, >0: number of bytes written
     /* Target chip to be programmed */
     uint32_t target;
->>>>>>> 78d973a1
     uint32_t datarate;     // baud
     uint32_t datasize;     // bytes
     uint32_t pin_tck;      // clock-output
@@ -172,15 +159,9 @@
     uint32_t interval_startup_delay_drain_n; // allow target to power up and go to sleep
 
     uint32_t V_input_max_uV;
-<<<<<<< HEAD
     uint32_t I_input_max_nA;   // limits input-power
     uint32_t V_input_drop_uV;  // simulate possible diode
     uint32_t R_input_kOhm_n22; // resistance only active with disabled boost
-=======
-    uint32_t I_input_max_nA;      // limits input-power
-    uint32_t V_input_drop_uV;     // simulate possible diode
-    uint32_t Constant_1k_per_Ohm; // resistance only active with disabled boost
->>>>>>> 78d973a1
 
     uint32_t Constant_us_per_nF_n28;
     uint32_t V_intermediate_init_uV; // allow a proper / fast startup
@@ -213,10 +194,7 @@
     uint32_t LUT_out_inv_efficiency_n4[LUT_SIZE];       // depending on output_current, inv_n4 means normalized to inverted 2^4 => 1/1024,
 } __attribute__((packed));
 
-<<<<<<< HEAD
-
-=======
->>>>>>> 78d973a1
+
 struct HarvesterConfig
 {
     uint32_t algorithm;
@@ -266,12 +244,8 @@
     uint64_t next_timestamp_ns;    // start of next buffer block
 } __attribute__((packed));
 
-<<<<<<< HEAD
 
 /* This is external to expose some attributes through sysfs */
-=======
-/* This is external to expose some of the attributes through sysfs */
->>>>>>> 78d973a1
 extern void __iomem *pru_shared_mem_io;
 
 struct SharedMem
@@ -293,11 +267,7 @@
     /* The time for sampling samples_per_buffer. Determines sampling rate */
     uint32_t                 buffer_period_ns;
     /* active utilization-monitor for PRU0 */
-<<<<<<< HEAD
     uint32_t                 pru0_ticks_per_sample;
-=======
-    uint32_t                 pru0_max_ticks_per_sample;
->>>>>>> 78d973a1
     /* ADC calibration settings */
     struct CalibrationConfig calibration_settings;
     /* This structure defines all settings of virtual converter emulation*/
