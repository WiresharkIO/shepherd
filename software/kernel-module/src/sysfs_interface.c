#include <asm/io.h>
#include <linux/kobject.h>
#include <linux/string.h>
#include <linux/sysfs.h>

#include "commons.h"
#include "pru_comm.h"
#include "pru_mem_msg_sys.h"
#include "sync_ctrl.h"
#include "sysfs_interface.h"

int             schedule_start(unsigned int start_time_second);

struct kobject *kobj_ref;
struct kobject *kobj_mem_ref;
struct kobject *kobj_sync_ref;
struct kobject *kobj_prog_ref;

<<<<<<< HEAD
static ssize_t  sysfs_sync_error_show(struct kobject        *kobj,
                                      struct kobj_attribute *attr, char *buf);

static ssize_t  sysfs_sync_error_sum_show(struct kobject        *kobj,
                                          struct kobj_attribute *attr,
                                          char                  *buf);

static ssize_t  sysfs_sync_correction_show(struct kobject        *kobj,
                                           struct kobj_attribute *attr,
                                           char                  *buf);

static ssize_t  sysfs_SharedMem_show(struct kobject        *kobj,
                                     struct kobj_attribute *attr, char *buf);

static ssize_t  sysfs_state_show(struct kobject        *kobj,
                                 struct kobj_attribute *attr, char *buf);

static ssize_t  sysfs_state_store(struct kobject        *kobj,
                                  struct kobj_attribute *attr, const char *buf,
                                  size_t count);

static ssize_t  sysfs_mode_show(struct kobject        *kobj,
                                struct kobj_attribute *attr, char *buf);

static ssize_t  sysfs_mode_store(struct kobject        *kobj,
                                 struct kobj_attribute *attr, const char *buf,
                                 size_t count);

static ssize_t  sysfs_auxiliary_voltage_store(struct kobject        *kobj,
                                              struct kobj_attribute *attr,
                                              const char *buf, size_t count);

static ssize_t  sysfs_calibration_settings_store(struct kobject        *kobj,
                                                 struct kobj_attribute *attr,
                                                 const char *buf, size_t count);

static ssize_t  sysfs_calibration_settings_show(struct kobject        *kobj,
                                                struct kobj_attribute *attr, char *buf);

static ssize_t  sysfs_virtual_converter_settings_store(struct kobject        *kobj,
                                                       struct kobj_attribute *attr,
                                                       const char *buf, size_t count);

static ssize_t  sysfs_virtual_converter_settings_show(struct kobject        *kobj,
                                                      struct kobj_attribute *attr, char *buf);

static ssize_t  sysfs_virtual_harvester_settings_store(struct kobject        *kobj,
                                                       struct kobj_attribute *attr,
                                                       const char *buf, size_t count);

static ssize_t  sysfs_virtual_harvester_settings_show(struct kobject        *kobj,
                                                      struct kobj_attribute *attr, char *buf);

static ssize_t  sysfs_pru_msg_system_store(struct kobject        *kobj,
                                           struct kobj_attribute *attr,
                                           const char *buffer, size_t count);
static ssize_t  sysfs_pru_msg_system_show(struct kobject        *kobj,
                                          struct kobj_attribute *attr, char *buffer);

static ssize_t  sysfs_prog_state_store(struct kobject        *kobj,
                                       struct kobj_attribute *attr,
                                       const char *buffer, size_t count);
static ssize_t  sysfs_prog_state_show(struct kobject        *kobj,
                                      struct kobj_attribute *attr,
                                      char                  *buf);
static ssize_t  sysfs_prog_protocol_store(struct kobject        *kobj,
                                          struct kobj_attribute *attr,
                                          const char *buffer, size_t count);
static ssize_t  sysfs_prog_protocol_show(struct kobject        *kobj,
                                         struct kobj_attribute *attr,
                                         char                  *buf);
static ssize_t  sysfs_prog_datarate_store(struct kobject        *kobj,
                                          struct kobj_attribute *attr,
                                          const char *buffer, size_t count);
static ssize_t  sysfs_prog_datasize_store(struct kobject        *kobj,
                                          struct kobj_attribute *attr,
                                          const char *buffer, size_t count);
static ssize_t  sysfs_prog_pin_store(struct kobject        *kobj,
                                     struct kobj_attribute *attr,
                                     const char *buffer, size_t count);


struct kobj_attr_struct_s
{
    struct kobj_attribute attr;
    unsigned int          val_offset;
};

struct kobj_attribute attr_state =
        __ATTR(state, 0660, sysfs_state_show, sysfs_state_store);

struct kobj_attr_struct_s attr_mem_base_addr = {
        .attr       = __ATTR(address, 0660, sysfs_SharedMem_show, NULL),
        .val_offset = offsetof(struct SharedMem, mem_base_addr)};
struct kobj_attr_struct_s attr_mem_size = {
        .attr       = __ATTR(size, 0660, sysfs_SharedMem_show, NULL),
        .val_offset = offsetof(struct SharedMem, mem_size)};

struct kobj_attr_struct_s attr_n_buffers = {
        .attr       = __ATTR(n_buffers, 0660, sysfs_SharedMem_show, NULL),
        .val_offset = offsetof(struct SharedMem, n_buffers)};
struct kobj_attr_struct_s attr_samples_per_buffer = {
        .attr       = __ATTR(samples_per_buffer, 0660, sysfs_SharedMem_show, NULL),
        .val_offset = offsetof(struct SharedMem, samples_per_buffer)};
struct kobj_attr_struct_s attr_buffer_period_ns = {
        .attr       = __ATTR(buffer_period_ns, 0660, sysfs_SharedMem_show, NULL),
        .val_offset = offsetof(struct SharedMem, buffer_period_ns)};
struct kobj_attr_struct_s attr_mode = {
        .attr       = __ATTR(mode, 0660, sysfs_mode_show, sysfs_mode_store),
        .val_offset = offsetof(struct SharedMem, shepherd_mode)};
struct kobj_attr_struct_s attr_auxiliary_voltage = {
        .attr       = __ATTR(dac_auxiliary_voltage_raw, 0660, sysfs_SharedMem_show,
                             sysfs_auxiliary_voltage_store),
        .val_offset = offsetof(struct SharedMem, dac_auxiliary_voltage_raw)};
struct kobj_attr_struct_s attr_calibration_settings = {
        .attr       = __ATTR(calibration_settings, 0660, sysfs_calibration_settings_show,
                             sysfs_calibration_settings_store),
        .val_offset = offsetof(struct SharedMem, calibration_settings)};
struct kobj_attr_struct_s attr_virtual_converter_settings = {
        .attr       = __ATTR(virtual_converter_settings, 0660, sysfs_virtual_converter_settings_show,
                             sysfs_virtual_converter_settings_store),
        .val_offset = offsetof(struct SharedMem, converter_settings)};
struct kobj_attr_struct_s attr_virtual_harvester_settings = {
        .attr       = __ATTR(virtual_harvester_settings, 0660, sysfs_virtual_harvester_settings_show,
                             sysfs_virtual_harvester_settings_store),
        .val_offset = offsetof(struct SharedMem, harvester_settings)};
struct kobj_attr_struct_s attr_pru_msg_system_settings = {
        .attr       = __ATTR(pru_msg_box, 0660, sysfs_pru_msg_system_show,
                             sysfs_pru_msg_system_store),
        .val_offset = 0};

struct kobj_attr_struct_s attr_prog_state = {
        .attr       = __ATTR(state, 0660, sysfs_prog_state_show, sysfs_prog_state_store),
        .val_offset = offsetof(struct SharedMem, programmer_ctrl) + offsetof(struct ProgrammerCtrl, state)};
struct kobj_attr_struct_s attr_prog_protocol = {
        .attr       = __ATTR(protocol, 0660, sysfs_prog_protocol_show, sysfs_prog_protocol_store),
        .val_offset = offsetof(struct SharedMem, programmer_ctrl) + offsetof(struct ProgrammerCtrl, protocol)};
struct kobj_attr_struct_s attr_prog_datarate = {
        .attr       = __ATTR(datarate, 0660, sysfs_SharedMem_show, sysfs_prog_datarate_store),
        .val_offset = offsetof(struct SharedMem, programmer_ctrl) + offsetof(struct ProgrammerCtrl, datarate)};
struct kobj_attr_struct_s attr_prog_datasize = {
        .attr       = __ATTR(datasize, 0660, sysfs_SharedMem_show, sysfs_prog_datasize_store),
        .val_offset = offsetof(struct SharedMem, programmer_ctrl) + offsetof(struct ProgrammerCtrl, datasize)};
struct kobj_attr_struct_s attr_prog_pin_tck = {
        .attr       = __ATTR(pin_tck, 0660, sysfs_SharedMem_show, sysfs_prog_pin_store),
        .val_offset = offsetof(struct SharedMem, programmer_ctrl) + offsetof(struct ProgrammerCtrl, pin_tck)};
struct kobj_attr_struct_s attr_prog_pin_tdio = {
        .attr       = __ATTR(pin_tdio, 0660, sysfs_SharedMem_show, sysfs_prog_pin_store),
        .val_offset = offsetof(struct SharedMem, programmer_ctrl) + offsetof(struct ProgrammerCtrl, pin_tdio)};
struct kobj_attr_struct_s attr_prog_pin_tdo = {
        .attr       = __ATTR(pin_tdo, 0660, sysfs_SharedMem_show, sysfs_prog_pin_store),
        .val_offset = offsetof(struct SharedMem, programmer_ctrl) + offsetof(struct ProgrammerCtrl, pin_tdo)};
struct kobj_attr_struct_s attr_prog_pin_tms = {
        .attr       = __ATTR(pin_tms, 0660, sysfs_SharedMem_show, sysfs_prog_pin_store),
        .val_offset = offsetof(struct SharedMem, programmer_ctrl) + offsetof(struct ProgrammerCtrl, pin_tms)};

struct kobj_attribute attr_sync_error =
        __ATTR(error, 0660, sysfs_sync_error_show, NULL);

struct kobj_attribute attr_sync_correction =
        __ATTR(correction, 0660, sysfs_sync_correction_show, NULL);

struct kobj_attribute attr_sync_error_sum =
        __ATTR(error_sum, 0660, sysfs_sync_error_sum_show, NULL);

static struct attribute *pru_attrs[] = {
        &attr_n_buffers.attr.attr,
        &attr_samples_per_buffer.attr.attr,
        &attr_buffer_period_ns.attr.attr,
        &attr_mode.attr.attr,
        &attr_auxiliary_voltage.attr.attr,
        &attr_calibration_settings.attr.attr,
        &attr_virtual_converter_settings.attr.attr,
        &attr_virtual_harvester_settings.attr.attr,
        &attr_pru_msg_system_settings.attr.attr,
        NULL,
=======
static ssize_t  sysfs_sync_error_show(struct kobject *kobj, struct kobj_attribute *attr, char *buf);

static ssize_t  sysfs_sync_error_sum_show(struct kobject *kobj, struct kobj_attribute *attr, char *buf);

static ssize_t  sysfs_sync_correction_show(struct kobject *kobj, struct kobj_attribute *attr, char *buf);

static ssize_t  sysfs_SharedMem_show(struct kobject *kobj, struct kobj_attribute *attr, char *buf);

static ssize_t  sysfs_state_show(struct kobject *kobj, struct kobj_attribute *attr, char *buf);

static ssize_t  sysfs_state_store(struct kobject *kobj, struct kobj_attribute *attr, const char *buf, size_t count);

static ssize_t  sysfs_mode_show(struct kobject *kobj, struct kobj_attribute *attr, char *buf);

static ssize_t  sysfs_mode_store(struct kobject *kobj, struct kobj_attribute *attr, const char *buf, size_t count);

static ssize_t  sysfs_auxiliary_voltage_store(struct kobject *kobj, struct kobj_attribute *attr, const char *buf, size_t count);

static ssize_t  sysfs_calibration_settings_store(struct kobject *kobj, struct kobj_attribute *attr, const char *buf, size_t count);

static ssize_t  sysfs_calibration_settings_show(struct kobject *kobj, struct kobj_attribute *attr, char *buf);

static ssize_t  sysfs_virtual_converter_settings_store(struct kobject *kobj, struct kobj_attribute *attr, const char *buf, size_t count);

static ssize_t  sysfs_virtual_converter_settings_show(struct kobject *kobj, struct kobj_attribute *attr, char *buf);

static ssize_t  sysfs_virtual_harvester_settings_store(struct kobject *kobj, struct kobj_attribute *attr, const char *buf, size_t count);

static ssize_t  sysfs_virtual_harvester_settings_show(struct kobject *kobj, struct kobj_attribute *attr, char *buf);

static ssize_t  sysfs_pru_msg_system_store(struct kobject *kobj, struct kobj_attribute *attr, const char *buffer, size_t count);
static ssize_t  sysfs_pru_msg_system_show(struct kobject *kobj, struct kobj_attribute *attr, char *buffer);

static ssize_t  sysfs_prog_state_store(struct kobject *kobj, struct kobj_attribute *attr, const char *buffer, size_t count);
static ssize_t  sysfs_prog_state_show(struct kobject *kobj, struct kobj_attribute *attr, char *buf);
static ssize_t  sysfs_prog_target_store(struct kobject *kobj, struct kobj_attribute *attr, const char *buffer, size_t count);
static ssize_t  sysfs_prog_target_show(struct kobject *kobj, struct kobj_attribute *attr, char *buf);
static ssize_t  sysfs_prog_datarate_store(struct kobject *kobj, struct kobj_attribute *attr, const char *buffer, size_t count);
static ssize_t  sysfs_prog_datasize_store(struct kobject *kobj, struct kobj_attribute *attr, const char *buffer, size_t count);
static ssize_t  sysfs_prog_pin_store(struct kobject *kobj, struct kobj_attribute *attr, const char *buffer, size_t count);

struct kobj_attr_struct_s
{
    struct kobj_attribute attr;
    unsigned int          val_offset;
};

struct kobj_attribute     attr_state                      = __ATTR(state, 0660, sysfs_state_show, sysfs_state_store);

struct kobj_attr_struct_s attr_mem_base_addr              = {.attr       = __ATTR(address, 0660, sysfs_SharedMem_show, NULL),
                                                             .val_offset = offsetof(struct SharedMem, mem_base_addr)};
struct kobj_attr_struct_s attr_mem_size                   = {.attr = __ATTR(size, 0660, sysfs_SharedMem_show, NULL), .val_offset = offsetof(struct SharedMem, mem_size)};

struct kobj_attr_struct_s attr_n_buffers                  = {.attr = __ATTR(n_buffers, 0660, sysfs_SharedMem_show, NULL), .val_offset = offsetof(struct SharedMem, n_buffers)};
struct kobj_attr_struct_s attr_samples_per_buffer         = {.attr       = __ATTR(samples_per_buffer, 0660, sysfs_SharedMem_show, NULL),
                                                             .val_offset = offsetof(struct SharedMem, samples_per_buffer)};
struct kobj_attr_struct_s attr_buffer_period_ns           = {.attr       = __ATTR(buffer_period_ns, 0660, sysfs_SharedMem_show, NULL),
                                                             .val_offset = offsetof(struct SharedMem, buffer_period_ns)};
struct kobj_attr_struct_s attr_pru0_utilization_max       = {.attr       = __ATTR(pru0_utilization_max, 0660, sysfs_SharedMem_show, NULL),
                                                             .val_offset = offsetof(struct SharedMem, pru0_max_ticks_per_sample)};
struct kobj_attr_struct_s attr_mode                       = {.attr       = __ATTR(mode, 0660, sysfs_mode_show, sysfs_mode_store),
                                                             .val_offset = offsetof(struct SharedMem, shepherd_mode)};
struct kobj_attr_struct_s attr_auxiliary_voltage          = {.attr       = __ATTR(dac_auxiliary_voltage_raw, 0660, sysfs_SharedMem_show, sysfs_auxiliary_voltage_store),
                                                             .val_offset = offsetof(struct SharedMem, dac_auxiliary_voltage_raw)};
struct kobj_attr_struct_s attr_calibration_settings       = {.attr       = __ATTR(calibration_settings, 0660, sysfs_calibration_settings_show,
                                                                                  sysfs_calibration_settings_store),
                                                             .val_offset = offsetof(struct SharedMem, calibration_settings)};
struct kobj_attr_struct_s attr_virtual_converter_settings = {.attr       = __ATTR(virtual_converter_settings, 0660, sysfs_virtual_converter_settings_show,
                                                                                  sysfs_virtual_converter_settings_store),
                                                             .val_offset = offsetof(struct SharedMem, converter_settings)};
struct kobj_attr_struct_s attr_virtual_harvester_settings = {.attr       = __ATTR(virtual_harvester_settings, 0660, sysfs_virtual_harvester_settings_show,
                                                                                  sysfs_virtual_harvester_settings_store),
                                                             .val_offset = offsetof(struct SharedMem, harvester_settings)};
struct kobj_attr_struct_s attr_pru_msg_system_settings    = {.attr       = __ATTR(pru_msg_box, 0660, sysfs_pru_msg_system_show, sysfs_pru_msg_system_store),
                                                             .val_offset = 0};

struct kobj_attr_struct_s attr_prog_state                 = {.attr       = __ATTR(state, 0660, sysfs_prog_state_show, sysfs_prog_state_store),
                                                             .val_offset = offsetof(struct SharedMem, programmer_ctrl) + offsetof(struct ProgrammerCtrl, state)};
struct kobj_attr_struct_s attr_prog_target                = {.attr       = __ATTR(target, 0660, sysfs_prog_target_show, sysfs_prog_target_store),
                                                             .val_offset = offsetof(struct SharedMem, programmer_ctrl) + offsetof(struct ProgrammerCtrl, target)};
struct kobj_attr_struct_s attr_prog_datarate              = {.attr       = __ATTR(datarate, 0660, sysfs_SharedMem_show, sysfs_prog_datarate_store),
                                                             .val_offset = offsetof(struct SharedMem, programmer_ctrl) + offsetof(struct ProgrammerCtrl, datarate)};
struct kobj_attr_struct_s attr_prog_datasize              = {.attr       = __ATTR(datasize, 0660, sysfs_SharedMem_show, sysfs_prog_datasize_store),
                                                             .val_offset = offsetof(struct SharedMem, programmer_ctrl) + offsetof(struct ProgrammerCtrl, datasize)};
struct kobj_attr_struct_s attr_prog_pin_tck               = {.attr       = __ATTR(pin_tck, 0660, sysfs_SharedMem_show, sysfs_prog_pin_store),
                                                             .val_offset = offsetof(struct SharedMem, programmer_ctrl) + offsetof(struct ProgrammerCtrl, pin_tck)};
struct kobj_attr_struct_s attr_prog_pin_tdio              = {.attr       = __ATTR(pin_tdio, 0660, sysfs_SharedMem_show, sysfs_prog_pin_store),
                                                             .val_offset = offsetof(struct SharedMem, programmer_ctrl) + offsetof(struct ProgrammerCtrl, pin_tdio)};
struct kobj_attr_struct_s attr_prog_pin_tdo               = {.attr       = __ATTR(pin_tdo, 0660, sysfs_SharedMem_show, sysfs_prog_pin_store),
                                                             .val_offset = offsetof(struct SharedMem, programmer_ctrl) + offsetof(struct ProgrammerCtrl, pin_tdo)};
struct kobj_attr_struct_s attr_prog_pin_tms               = {.attr       = __ATTR(pin_tms, 0660, sysfs_SharedMem_show, sysfs_prog_pin_store),
                                                             .val_offset = offsetof(struct SharedMem, programmer_ctrl) + offsetof(struct ProgrammerCtrl, pin_tms)};

struct kobj_attribute     attr_sync_error                 = __ATTR(error, 0660, sysfs_sync_error_show, NULL);

struct kobj_attribute     attr_sync_correction            = __ATTR(correction, 0660, sysfs_sync_correction_show, NULL);

struct kobj_attribute     attr_sync_error_sum             = __ATTR(error_sum, 0660, sysfs_sync_error_sum_show, NULL);

static struct attribute  *pru_attrs[]                     = {
                             &attr_n_buffers.attr.attr,
                             &attr_samples_per_buffer.attr.attr,
                             &attr_buffer_period_ns.attr.attr,
                             &attr_pru0_utilization_max.attr.attr,
                             &attr_mode.attr.attr,
                             &attr_auxiliary_voltage.attr.attr,
                             &attr_calibration_settings.attr.attr,
                             &attr_virtual_converter_settings.attr.attr,
                             &attr_virtual_harvester_settings.attr.attr,
                             &attr_pru_msg_system_settings.attr.attr,
                             NULL,
>>>>>>> 78d973a1
};

static struct attribute_group attr_group = {
        .attrs = pru_attrs,
};

static struct attribute *pru_mem_attrs[] = {
        &attr_mem_base_addr.attr.attr,
        &attr_mem_size.attr.attr,
        NULL,
};

static struct attribute_group attr_mem_group = {
        .attrs = pru_mem_attrs,
};

static struct attribute *pru_prog_attrs[] = {
        &attr_prog_state.attr.attr,
<<<<<<< HEAD
        &attr_prog_protocol.attr.attr,
=======
        &attr_prog_target.attr.attr,
>>>>>>> 78d973a1
        &attr_prog_datarate.attr.attr,
        &attr_prog_datasize.attr.attr,
        &attr_prog_pin_tck.attr.attr,
        &attr_prog_pin_tdio.attr.attr,
        &attr_prog_pin_tdo.attr.attr,
        &attr_prog_pin_tms.attr.attr,
        NULL,
};

static struct attribute_group attr_prog_group = {
        .attrs = pru_prog_attrs,
};

static struct attribute *pru_sync_attrs[] = {
        &attr_sync_error.attr,
        &attr_sync_error_sum.attr,
        &attr_sync_correction.attr,
        NULL,
};

static struct attribute_group attr_sync_group = {
        .attrs = pru_sync_attrs,
};

<<<<<<< HEAD
static ssize_t sysfs_SharedMem_show(struct kobject        *kobj,
                                    struct kobj_attribute *attr, char *buf)
=======
static ssize_t sysfs_SharedMem_show(struct kobject *kobj, struct kobj_attribute *attr, char *buf)
>>>>>>> 78d973a1
{
    struct kobj_attr_struct_s *kobj_attr_wrapped;

    kobj_attr_wrapped = container_of(attr, struct kobj_attr_struct_s, attr);
<<<<<<< HEAD
    return sprintf(
            buf, "%u",
            readl(pru_shared_mem_io + kobj_attr_wrapped->val_offset));
}

static ssize_t sysfs_sync_error_show(struct kobject        *kobj,
                                     struct kobj_attribute *attr, char *buf)
=======
    return sprintf(buf, "%u", readl(pru_shared_mem_io + kobj_attr_wrapped->val_offset));
}

static ssize_t sysfs_sync_error_show(struct kobject *kobj, struct kobj_attribute *attr, char *buf)
>>>>>>> 78d973a1
{
    return sprintf(buf, "%lld", sync_data->error_now);
}

<<<<<<< HEAD
static ssize_t sysfs_sync_error_sum_show(struct kobject        *kobj,
                                         struct kobj_attribute *attr, char *buf)
=======
static ssize_t sysfs_sync_error_sum_show(struct kobject *kobj, struct kobj_attribute *attr, char *buf)
>>>>>>> 78d973a1
{
    return sprintf(buf, "%lld", sync_data->error_sum);
}

<<<<<<< HEAD
static ssize_t sysfs_sync_correction_show(struct kobject        *kobj,
                                          struct kobj_attribute *attr,
                                          char                  *buf)
=======
static ssize_t sysfs_sync_correction_show(struct kobject *kobj, struct kobj_attribute *attr, char *buf)
>>>>>>> 78d973a1
{
    return sprintf(buf, "%d", sync_data->clock_corr);
}

<<<<<<< HEAD
static ssize_t sysfs_state_show(struct kobject        *kobj,
                                struct kobj_attribute *attr, char *buf)
=======
static ssize_t sysfs_state_show(struct kobject *kobj, struct kobj_attribute *attr, char *buf)
>>>>>>> 78d973a1
{
    switch (pru_comm_get_state())
    {
        case STATE_IDLE:
            return sprintf(buf, "idle");
        case STATE_ARMED:
            return sprintf(buf, "armed");
        case STATE_RUNNING:
            return sprintf(buf, "running");
        case STATE_RESET:
            return sprintf(buf, "reset");
        case STATE_FAULT:
            return sprintf(buf, "fault");
        default:
            return sprintf(buf, "unknown");
    }
}

<<<<<<< HEAD
static ssize_t sysfs_state_store(struct kobject        *kobj,
                                 struct kobj_attribute *attr, const char *buf,
                                 size_t count)
=======
static ssize_t sysfs_state_store(struct kobject *kobj, struct kobj_attribute *attr, const char *buf, size_t count)
>>>>>>> 78d973a1
{
    struct timespec ts_now;
    int             tmp;

    if (strncmp(buf, "start", 5) == 0)
    {
        if ((count < 5) || (count > 6))
            return -EINVAL;

        if (pru_comm_get_state() != STATE_IDLE)
            return -EBUSY;

        pru_comm_set_state(STATE_RUNNING);
        return count;
    }

    else if (strncmp(buf, "stop", 4) == 0)
    {
        if ((count < 4) || (count > 5))
            return -EINVAL;

        pru_comm_cancel_delayed_start();
        pru_comm_set_state(STATE_RESET);
        return count;
    }

    else if (sscanf(buf, "%d", &tmp) == 1)
    {
        /* Timestamp system clock */

        if (pru_comm_get_state() != STATE_IDLE)
            return -EBUSY;

        getnstimeofday(&ts_now);
        if (tmp < ts_now.tv_sec + 1)
            return -EINVAL;
        printk(KERN_INFO "shprd.k: Setting start-timestamp to %d", tmp);
        pru_comm_set_state(STATE_ARMED);
        pru_comm_schedule_delayed_start(tmp);
        return count;
    }
    else
        return -EINVAL;
}

<<<<<<< HEAD
static ssize_t sysfs_mode_show(struct kobject        *kobj,
                               struct kobj_attribute *attr, char *buf)
=======
static ssize_t sysfs_mode_show(struct kobject *kobj, struct kobj_attribute *attr, char *buf)
>>>>>>> 78d973a1
{
    struct kobj_attr_struct_s *kobj_attr_wrapped;
    unsigned int               mode;

    kobj_attr_wrapped = container_of(attr, struct kobj_attr_struct_s, attr);

    mode              = readl(pru_shared_mem_io + kobj_attr_wrapped->val_offset);

    switch (mode)
    {
        case MODE_HARVESTER:
            return sprintf(buf, "harvester");
        case MODE_HRV_ADC_READ:
            return sprintf(buf, "hrv_adc_read");
        case MODE_EMULATOR:
            return sprintf(buf, "emulator");
        case MODE_EMU_ADC_READ:
            return sprintf(buf, "emu_adc_read");
        case MODE_DEBUG:
            return sprintf(buf, "debug");
        case MODE_NONE:
            return sprintf(buf, "none");
        default:
            return -EINVAL;
    }
}

<<<<<<< HEAD
static ssize_t sysfs_mode_store(struct kobject        *kobj,
                                struct kobj_attribute *attr, const char *buf,
                                size_t count)
=======
static ssize_t sysfs_mode_store(struct kobject *kobj, struct kobj_attribute *attr, const char *buf, size_t count)
>>>>>>> 78d973a1
{
    struct kobj_attr_struct_s *kobj_attr_wrapped;
    unsigned int               mode;

    if (pru_comm_get_state() != STATE_IDLE)
        return -EBUSY;

    kobj_attr_wrapped = container_of(attr, struct kobj_attr_struct_s, attr);

    if (pru_comm_get_state() != STATE_IDLE)
        return -EBUSY;

    // note: longer string must come first in case of similar strings (emulation_cal, emulation)
    if (strncmp(buf, "harvester", 9) == 0)
    {
<<<<<<< HEAD
        if ((count < 9) || (count > 10)) return -EINVAL;
=======
        if ((count < 9) || (count > 10))
            return -EINVAL;
>>>>>>> 78d973a1
        mode = MODE_HARVESTER;
    }
    else if (strncmp(buf, "hrv_adc_read", 12) == 0)
    {
<<<<<<< HEAD
        if ((count < 12) || (count > 13)) return -EINVAL;
=======
        if ((count < 12) || (count > 13))
            return -EINVAL;
>>>>>>> 78d973a1
        mode = MODE_HRV_ADC_READ;
    }
    else if (strncmp(buf, "emulator", 8) == 0)
    {
<<<<<<< HEAD
        if ((count < 8) || (count > 9)) return -EINVAL;
=======
        if ((count < 8) || (count > 9))
            return -EINVAL;
>>>>>>> 78d973a1
        mode = MODE_EMULATOR;
    }
    else if (strncmp(buf, "emu_adc_read", 12) == 0)
    {
<<<<<<< HEAD
        if ((count < 12) || (count > 13)) return -EINVAL;
=======
        if ((count < 12) || (count > 13))
            return -EINVAL;
>>>>>>> 78d973a1
        mode = MODE_EMU_ADC_READ;
    }
    else if (strncmp(buf, "debug", 5) == 0)
    {
<<<<<<< HEAD
        if ((count < 5) || (count > 6)) return -EINVAL;
=======
        if ((count < 5) || (count > 6))
            return -EINVAL;
>>>>>>> 78d973a1
        mode = MODE_DEBUG;
    }
    else
        return -EINVAL;

    writel(mode, pru_shared_mem_io + kobj_attr_wrapped->val_offset);
    printk(KERN_INFO "shprd.k: new mode = %d (%s)", mode, buf);
    pru_comm_set_state(STATE_RESET);
    return count;
}

<<<<<<< HEAD
static ssize_t sysfs_auxiliary_voltage_store(struct kobject        *kobj,
                                             struct kobj_attribute *attr,
                                             const char *buf, size_t count)
=======
static ssize_t sysfs_auxiliary_voltage_store(struct kobject *kobj, struct kobj_attribute *attr, const char *buf, size_t count)
>>>>>>> 78d973a1
{
    unsigned int               tmp;
    struct kobj_attr_struct_s *kobj_attr_wrapped;

    if (pru_comm_get_state() != STATE_IDLE)
        return -EBUSY;

    kobj_attr_wrapped = container_of(attr, struct kobj_attr_struct_s, attr);

    if (sscanf(buf, "%u", &tmp) == 1)
    {
<<<<<<< HEAD
        printk(KERN_INFO "shprd.k: Setting auxiliary DAC-voltage to raw %u",
               tmp);
=======
        printk(KERN_INFO "shprd.k: Setting auxiliary DAC-voltage to raw %u", tmp);
>>>>>>> 78d973a1
        writel(tmp, pru_shared_mem_io + kobj_attr_wrapped->val_offset);

        pru_comm_set_state(STATE_RESET); // TODO: really needed?
        return count;
    }

    return -EINVAL;
}

<<<<<<< HEAD
static ssize_t sysfs_calibration_settings_store(struct kobject        *kobj,
                                                struct kobj_attribute *attr,
                                                const char *buf, size_t count)
=======
static ssize_t sysfs_calibration_settings_store(struct kobject *kobj, struct kobj_attribute *attr, const char *buf, size_t count)
>>>>>>> 78d973a1
{
    struct CalibrationConfig   tmp;
    struct kobj_attr_struct_s *kobj_attr_wrapped;

    if (pru_comm_get_state() != STATE_IDLE)
        return -EBUSY;

    kobj_attr_wrapped = container_of(attr, struct kobj_attr_struct_s, attr);

<<<<<<< HEAD
    if (sscanf(buf, "%u %d %u %d %u %d",
               &tmp.adc_current_factor_nA_n8, &tmp.adc_current_offset_nA,
               &tmp.adc_voltage_factor_uV_n8, &tmp.adc_voltage_offset_uV,
               &tmp.dac_voltage_inv_factor_uV_n20, &tmp.dac_voltage_offset_uV) == 6)
    {
        printk(KERN_INFO
               "shprd: Setting ADC-Current calibration config. gain: %d, offset: %d",
               tmp.adc_current_factor_nA_n8, tmp.adc_current_offset_nA);

        printk(KERN_INFO
               "shprd: Setting ADC-Voltage calibration config. gain: %d, offset: %d",
               tmp.adc_voltage_factor_uV_n8, tmp.adc_voltage_offset_uV);

        printk(KERN_INFO
               "shprd: Setting DAC-Voltage calibration config. gain: %d, offset: %d",
               tmp.dac_voltage_inv_factor_uV_n20, tmp.dac_voltage_offset_uV);

        writel(tmp.adc_current_factor_nA_n8,
               pru_shared_mem_io + kobj_attr_wrapped->val_offset + 0);
        writel(tmp.adc_current_offset_nA,
               pru_shared_mem_io + kobj_attr_wrapped->val_offset + 4);
        writel(tmp.adc_voltage_factor_uV_n8,
               pru_shared_mem_io + kobj_attr_wrapped->val_offset + 8);
        writel(tmp.adc_voltage_offset_uV,
               pru_shared_mem_io + kobj_attr_wrapped->val_offset + 12);
        writel(tmp.dac_voltage_inv_factor_uV_n20,
               pru_shared_mem_io + kobj_attr_wrapped->val_offset + 16);
        writel(tmp.dac_voltage_offset_uV,
               pru_shared_mem_io + kobj_attr_wrapped->val_offset + 20);
=======
    if (sscanf(buf, "%u %d %u %d %u %d", &tmp.adc_current_factor_nA_n8, &tmp.adc_current_offset_nA, &tmp.adc_voltage_factor_uV_n8,
               &tmp.adc_voltage_offset_uV, &tmp.dac_voltage_inv_factor_uV_n20, &tmp.dac_voltage_offset_uV) == 6)
    {
        printk(KERN_INFO "shprd: Setting ADC-Current calibration config. gain: %d, offset: %d", tmp.adc_current_factor_nA_n8,
               tmp.adc_current_offset_nA);

        printk(KERN_INFO "shprd: Setting ADC-Voltage calibration config. gain: %d, offset: %d", tmp.adc_voltage_factor_uV_n8,
               tmp.adc_voltage_offset_uV);

        printk(KERN_INFO "shprd: Setting DAC-Voltage calibration config. gain: %d, offset: %d", tmp.dac_voltage_inv_factor_uV_n20,
               tmp.dac_voltage_offset_uV);

        writel(tmp.adc_current_factor_nA_n8, pru_shared_mem_io + kobj_attr_wrapped->val_offset + 0);
        writel(tmp.adc_current_offset_nA, pru_shared_mem_io + kobj_attr_wrapped->val_offset + 4);
        writel(tmp.adc_voltage_factor_uV_n8, pru_shared_mem_io + kobj_attr_wrapped->val_offset + 8);
        writel(tmp.adc_voltage_offset_uV, pru_shared_mem_io + kobj_attr_wrapped->val_offset + 12);
        writel(tmp.dac_voltage_inv_factor_uV_n20, pru_shared_mem_io + kobj_attr_wrapped->val_offset + 16);
        writel(tmp.dac_voltage_offset_uV, pru_shared_mem_io + kobj_attr_wrapped->val_offset + 20);
>>>>>>> 78d973a1
        /* TODO: this should copy the struct in one go */

        return count;
    }

    return -EINVAL;
}

<<<<<<< HEAD
static ssize_t sysfs_calibration_settings_show(struct kobject        *kobj,
                                               struct kobj_attribute *attr, char *buf)
=======
static ssize_t sysfs_calibration_settings_show(struct kobject *kobj, struct kobj_attribute *attr, char *buf)
>>>>>>> 78d973a1
{
    struct kobj_attr_struct_s *kobj_attr_wrapped;

    kobj_attr_wrapped = container_of(attr, struct kobj_attr_struct_s, attr);
<<<<<<< HEAD
    return sprintf(
            buf, "%u %d \n%u %d \n%u %d \n",
            readl(pru_shared_mem_io + kobj_attr_wrapped->val_offset + 0),
            readl(pru_shared_mem_io + kobj_attr_wrapped->val_offset + 4),
            readl(pru_shared_mem_io + kobj_attr_wrapped->val_offset + 8),
            readl(pru_shared_mem_io + kobj_attr_wrapped->val_offset + 12),
            readl(pru_shared_mem_io + kobj_attr_wrapped->val_offset + 16),
            readl(pru_shared_mem_io + kobj_attr_wrapped->val_offset + 20));
}

static ssize_t sysfs_virtual_converter_settings_store(struct kobject        *kobj,
                                                      struct kobj_attribute *attr,
                                                      const char *buffer, size_t count)
=======
    return sprintf(buf, "%u %d \n%u %d \n%u %d \n", readl(pru_shared_mem_io + kobj_attr_wrapped->val_offset + 0),
                   readl(pru_shared_mem_io + kobj_attr_wrapped->val_offset + 4), readl(pru_shared_mem_io + kobj_attr_wrapped->val_offset + 8),
                   readl(pru_shared_mem_io + kobj_attr_wrapped->val_offset + 12), readl(pru_shared_mem_io + kobj_attr_wrapped->val_offset + 16),
                   readl(pru_shared_mem_io + kobj_attr_wrapped->val_offset + 20));
}

static ssize_t sysfs_virtual_converter_settings_store(struct kobject *kobj, struct kobj_attribute *attr, const char *buffer, size_t count)
>>>>>>> 78d973a1
{
    const uint32_t             inp_lut_size = LUT_SIZE * LUT_SIZE * 1u;
    const uint32_t             out_lut_size = LUT_SIZE * 4u;
    const uint32_t             non_lut_size = sizeof(struct ConverterConfig) - inp_lut_size - out_lut_size;
    struct kobj_attr_struct_s *kobj_attr_wrapped;
    uint32_t                   mem_offset = 0u;
<<<<<<< HEAD
    int32_t                    buf_pos    = 0;
=======
    int                        buf_pos    = 0;
>>>>>>> 78d973a1
    uint32_t                   i          = 0u;

    if (pru_comm_get_state() != STATE_IDLE)
        return -EBUSY;

    kobj_attr_wrapped = container_of(attr, struct kobj_attr_struct_s, attr);

    /* u32 beginning of struct */
    mem_offset        = kobj_attr_wrapped->val_offset;
    for (i = 0; i < non_lut_size; i += 4)
    {
<<<<<<< HEAD
        uint32_t value_retrieved;
        int32_t  value_length;
        int32_t  ret = sscanf(&buffer[buf_pos], "%u%n ", &value_retrieved, &value_length);
        buf_pos += value_length;
        if (ret != 1) return -EINVAL;
=======
        uint32_t value_retrieved, value_length;
        int      ret = sscanf(&buffer[buf_pos], "%u%n ", &value_retrieved, &value_length);
        buf_pos += value_length;
        if (ret != 1)
            return -EINVAL;
>>>>>>> 78d973a1
        writel(value_retrieved, pru_shared_mem_io + mem_offset + i);
    }

    /* u8 input LUT */
    mem_offset = kobj_attr_wrapped->val_offset + non_lut_size;
    for (i = 0; i < inp_lut_size; i += 1)
    {
<<<<<<< HEAD
        uint32_t value_retrieved;
        int32_t  value_length;
        int32_t  ret = sscanf(&buffer[buf_pos], "%u%n ", &value_retrieved, &value_length);
        buf_pos += value_length;
        if (ret != 1) return -EINVAL;
        if (value_retrieved > 255) printk(KERN_WARNING "shprd.k: virtual Converter parsing got a u8-value out of bound");
=======
        uint32_t value_retrieved, value_length;
        int      ret = sscanf(&buffer[buf_pos], "%u%n ", &value_retrieved, &value_length);
        buf_pos += value_length;
        if (ret != 1)
            return -EINVAL;
        if (value_retrieved > 255)
            printk(KERN_WARNING "shprd.k: virtual Converter parsing got a u8-value out of bound");
>>>>>>> 78d973a1
        writeb((uint8_t) value_retrieved, pru_shared_mem_io + mem_offset + i);
    }

    /* u32 output LUT */
    mem_offset = kobj_attr_wrapped->val_offset + non_lut_size + inp_lut_size;
    for (i = 0; i < out_lut_size; i += 4)
    {
<<<<<<< HEAD
        uint32_t value_retrieved;
        int32_t  value_length;
        int32_t  ret = sscanf(&buffer[buf_pos], "%u%n ", &value_retrieved, &value_length);
=======
        uint32_t value_retrieved, value_length;
        int      ret = sscanf(&buffer[buf_pos], "%u%n ", &value_retrieved, &value_length);
>>>>>>> 78d973a1
        buf_pos += value_length;
        if (ret != 1)
            return -EINVAL;
        writel(value_retrieved, pru_shared_mem_io + mem_offset + i);
    }

    printk(KERN_INFO "shprd.k: Setting Virtual Converter Config");

    return count;
}

<<<<<<< HEAD
static ssize_t sysfs_virtual_converter_settings_show(struct kobject        *kobj,
                                                     struct kobj_attribute *attr, char *buf)
=======
static ssize_t sysfs_virtual_converter_settings_show(struct kobject *kobj, struct kobj_attribute *attr, char *buf)
>>>>>>> 78d973a1
{
    const uint32_t             inp_lut_size = LUT_SIZE * LUT_SIZE * 1u;
    const uint32_t             out_lut_size = LUT_SIZE * 4u;
    const uint32_t             non_lut_size = sizeof(struct ConverterConfig) - inp_lut_size - out_lut_size;
    struct kobj_attr_struct_s *kobj_attr_wrapped;
    uint32_t                   mem_offset = 0u;
    uint32_t                   i          = 0u;
    int                        count      = 0;

    kobj_attr_wrapped                     = container_of(attr, struct kobj_attr_struct_s, attr);

    /* u32 beginning of struct */
    mem_offset                            = kobj_attr_wrapped->val_offset;
    for (i = 0; i < non_lut_size; i += 4)
    {
        count += sprintf(buf + strlen(buf), "%u \n", readl(pru_shared_mem_io + mem_offset + i));
    }

    /* u8 input LUT */
    mem_offset = kobj_attr_wrapped->val_offset + non_lut_size;
    for (i = 0; i < inp_lut_size; i += 1)
    {
        count += sprintf(buf + strlen(buf), "%u ", readb(pru_shared_mem_io + mem_offset + i));
    }
    count += sprintf(buf + strlen(buf), "\n");

    /* u32 output LUT */
    mem_offset = kobj_attr_wrapped->val_offset + non_lut_size + inp_lut_size;
    for (i = 0; i < out_lut_size; i += 4)
    {
        count += sprintf(buf + strlen(buf), "%u ", readl(pru_shared_mem_io + mem_offset + i));
    }
    count += sprintf(buf + strlen(buf), "\n");
    printk(KERN_INFO "shprd.k: reading struct ConverterConfig");
    return count;
}

<<<<<<< HEAD
static ssize_t sysfs_virtual_harvester_settings_store(struct kobject        *kobj,
                                                      struct kobj_attribute *attr,
                                                      const char *buffer, size_t count)
=======
static ssize_t sysfs_virtual_harvester_settings_store(struct kobject *kobj, struct kobj_attribute *attr, const char *buffer, size_t count)
>>>>>>> 78d973a1
{
    static const uint32_t      struct_size = sizeof(struct HarvesterConfig);
    struct kobj_attr_struct_s *kobj_attr_wrapped;
    uint32_t                   mem_offset = 0u;
<<<<<<< HEAD
    int32_t                    buf_pos    = 0;
=======
    int                        buf_pos    = 0;
>>>>>>> 78d973a1
    uint32_t                   i          = 0u;

    if (pru_comm_get_state() != STATE_IDLE)
        return -EBUSY;

    kobj_attr_wrapped = container_of(attr, struct kobj_attr_struct_s, attr);
    mem_offset        = kobj_attr_wrapped->val_offset;
    for (i = 0; i < struct_size; i += 4)
    {
<<<<<<< HEAD
        uint32_t value_retrieved;
        int32_t  value_length;
        int32_t  ret = sscanf(&buffer[buf_pos], "%u%n ", &value_retrieved, &value_length);
        buf_pos += value_length;
        if (ret != 1) return -EINVAL;
=======
        uint32_t value_retrieved, value_length;
        int      ret = sscanf(&buffer[buf_pos], "%u%n ", &value_retrieved, &value_length);
        buf_pos += value_length;
        if (ret != 1)
            return -EINVAL;
>>>>>>> 78d973a1
        writel(value_retrieved, pru_shared_mem_io + mem_offset + i);
    }
    printk(KERN_INFO "shprd.k: writing struct HarvesterConfig");
    return count;
}

<<<<<<< HEAD
static ssize_t sysfs_virtual_harvester_settings_show(struct kobject        *kobj,
                                                     struct kobj_attribute *attr, char *buf)
=======
static ssize_t sysfs_virtual_harvester_settings_show(struct kobject *kobj, struct kobj_attribute *attr, char *buf)
>>>>>>> 78d973a1
{
    static const uint32_t      struct_size = sizeof(struct HarvesterConfig);
    struct kobj_attr_struct_s *kobj_attr_wrapped;
    uint32_t                   mem_offset = 0u;
    uint32_t                   i          = 0u;
    int                        count      = 0;

    kobj_attr_wrapped                     = container_of(attr, struct kobj_attr_struct_s, attr);
    mem_offset                            = kobj_attr_wrapped->val_offset;
    for (i = 0; i < struct_size; i += 4)
    {
        count += sprintf(buf + strlen(buf), "%u \n", readl(pru_shared_mem_io + mem_offset + i));
    }
    printk(KERN_INFO "shprd.k: reading struct HarvesterConfig");
    return count;
}

<<<<<<< HEAD
static ssize_t sysfs_pru_msg_system_store(struct kobject        *kobj,
                                          struct kobj_attribute *attr,
                                          const char *buffer, size_t count)
=======
static ssize_t sysfs_pru_msg_system_store(struct kobject *kobj, struct kobj_attribute *attr, const char *buffer, size_t count)
>>>>>>> 78d973a1
{
    struct ProtoMsg pru_msg = {.id = MSG_TO_PRU, .unread = 0u, .type = MSG_NONE, .reserved = {0u}, .value = {0u, 0u}};

    if (sscanf(buffer, "%hhu %u %u", &pru_msg.type, &pru_msg.value[0], &pru_msg.value[1]) != 0)
    {
        put_msg_to_pru(&pru_msg);
        return count;
    }

    return -EINVAL;
}

<<<<<<< HEAD
static ssize_t sysfs_pru_msg_system_show(struct kobject        *kobj,
                                         struct kobj_attribute *attr, char *buf)
=======
static ssize_t sysfs_pru_msg_system_show(struct kobject *kobj, struct kobj_attribute *attr, char *buf)
>>>>>>> 78d973a1
{
    int             count = 0;
    struct ProtoMsg pru_msg;

    if (get_msg_from_pru(&pru_msg))
    {
        count += sprintf(buf + strlen(buf), "%hhu %u %u", pru_msg.type, pru_msg.value[0], pru_msg.value[1]);
    }
    else
    {
<<<<<<< HEAD
        count += sprintf(buf + strlen(buf), "%u ", 0x00u);
=======
        count += sprintf(buf + strlen(buf), "%hhu ", 0x00u);
>>>>>>> 78d973a1
    }
    return count;
}

<<<<<<< HEAD

static ssize_t sysfs_prog_state_show(struct kobject        *kobj,
                                     struct kobj_attribute *attr, char *buf)
{
    struct kobj_attr_struct_s *kobj_attr_wrapped;
    uint32_t                   value;
    kobj_attr_wrapped = container_of(attr, struct kobj_attr_struct_s, attr);
    value             = readl(pru_shared_mem_io + kobj_attr_wrapped->val_offset);
    if (value == 0)
        return sprintf(buf, "idle");
    else if (value == 1)
        return sprintf(buf, "starting");
    else if (value == 2)
        return sprintf(buf, "initializing");
    else if (value == 0xBAAAAAADu)
        return sprintf(buf, "error");
    else
        return sprintf(buf, "running - %u", value);
}

static ssize_t sysfs_prog_state_store(struct kobject        *kobj,
                                      struct kobj_attribute *attr,
                                      const char *buffer, size_t count)
{
    struct kobj_attr_struct_s *kobj_attr_wrapped;
    uint32_t                   value = 0u;
    kobj_attr_wrapped                = container_of(attr, struct kobj_attr_struct_s, attr);

    if (strncmp(buffer, "start", 5) == 0)
        value = 1;
    else if (strncmp(buffer, "stop", 4) == 0)
        value = 0;
    else
        return -EINVAL;

    if ((value > 0) && (pru_comm_get_state() != STATE_IDLE))
=======
static ssize_t sysfs_prog_state_show(struct kobject *kobj, struct kobj_attribute *attr, char *buf)
{
    struct kobj_attr_struct_s *kobj_attr_wrapped;
    int32_t                    value;
    kobj_attr_wrapped = container_of(attr, struct kobj_attr_struct_s, attr);
    value             = readl(pru_shared_mem_io + kobj_attr_wrapped->val_offset);
    if (value == PRG_STATE_IDLE)
        return sprintf(buf, "idle");
    else if (value == PRG_STATE_STARTING)
        return sprintf(buf, "starting");
    else if (value == PRG_STATE_INITIALIZING)
        return sprintf(buf, "initializing");
    else if (value < 0)
        return sprintf(buf, "error (%d)", value);
    else
        return sprintf(buf, "running - %d B written", value);
}

static ssize_t sysfs_prog_state_store(struct kobject *kobj, struct kobj_attribute *attr, const char *buffer, size_t count)
{
    struct kobj_attr_struct_s *kobj_attr_wrapped;
    int32_t                    value = 0u;
    kobj_attr_wrapped                = container_of(attr, struct kobj_attr_struct_s, attr);

    if (strncmp(buffer, "start", 5) == 0)
        value = PRG_STATE_STARTING;
    else if (strncmp(buffer, "stop", 4) == 0)
        value = PRG_STATE_IDLE;
    else
        return -EINVAL;

    if ((value == PRG_STATE_STARTING) && (pru_comm_get_state() != STATE_IDLE))
>>>>>>> 78d973a1
        return -EBUSY;
    // TODO: kernel should test validity of struct (instead of pru) -> best place is here

    writel(value, pru_shared_mem_io + kobj_attr_wrapped->val_offset);
    return count;
}

<<<<<<< HEAD
static ssize_t sysfs_prog_protocol_show(struct kobject        *kobj,
                                        struct kobj_attribute *attr, char *buf)
=======
static ssize_t sysfs_prog_target_show(struct kobject *kobj, struct kobj_attribute *attr, char *buf)
>>>>>>> 78d973a1
{
    struct kobj_attr_struct_s *kobj_attr_wrapped;
    kobj_attr_wrapped = container_of(attr, struct kobj_attr_struct_s, attr);

    switch (readl(pru_shared_mem_io + kobj_attr_wrapped->val_offset))
    {
<<<<<<< HEAD
        case 1:
            return sprintf(buf, "swd");
        case 2:
            return sprintf(buf, "sbw");
        case 3:
            return sprintf(buf, "jtag");
=======
        case PRG_TARGET_NRF52:
            return sprintf(buf, "nrf52");
        case PRG_TARGET_MSP430:
            return sprintf(buf, "msp430");
>>>>>>> 78d973a1
        default:
            return sprintf(buf, "unknown");
    }
}

<<<<<<< HEAD
static ssize_t sysfs_prog_protocol_store(struct kobject        *kobj,
                                         struct kobj_attribute *attr,
                                         const char *buffer, size_t count)
=======
static ssize_t sysfs_prog_target_store(struct kobject *kobj, struct kobj_attribute *attr, const char *buffer, size_t count)
>>>>>>> 78d973a1
{
    struct kobj_attr_struct_s *kobj_attr_wrapped;
    uint32_t                   value = 0u;

    if (pru_comm_get_state() != STATE_IDLE)
        return -EBUSY;

    kobj_attr_wrapped = container_of(attr, struct kobj_attr_struct_s, attr);

<<<<<<< HEAD
    if (strncmp(buffer, "swd", 3) == 0)
        value = 1;
    else if (strncmp(buffer, "sbw", 3) == 0)
        value = 2;
    else if (strncmp(buffer, "jtag", 4) == 0)
        value = 3;
    else
    {
        printk(KERN_INFO "shprd.k: setting programmer-protocol failed -> unknown value");
=======
    if (strncmp(buffer, "nrf52", 5) == 0)
        value = PRG_TARGET_NRF52;
    else if (strncmp(buffer, "msp430", 6) == 0)
        value = PRG_TARGET_MSP430;
    else
    {
        printk(KERN_INFO "shprd.k: setting programmer-target failed -> unknown value");
>>>>>>> 78d973a1
        return -EINVAL;
    }

    writel(value, pru_shared_mem_io + kobj_attr_wrapped->val_offset);
    return count;
}

<<<<<<< HEAD
static ssize_t sysfs_prog_datarate_store(struct kobject        *kobj,
                                         struct kobj_attribute *attr,
                                         const char *buffer, size_t count)
=======
static ssize_t sysfs_prog_datarate_store(struct kobject *kobj, struct kobj_attribute *attr, const char *buffer, size_t count)
>>>>>>> 78d973a1
{
    struct kobj_attr_struct_s *kobj_attr_wrapped;
    uint32_t                   value;

    if (pru_comm_get_state() != STATE_IDLE)
        return -EBUSY;

    kobj_attr_wrapped = container_of(attr, struct kobj_attr_struct_s, attr);

    if (sscanf(buffer, "%u", &value) != 1)
        return -EINVAL;
    if ((value < 1) || (value > 10000000)) // TODO: replace with valid boundaries
        return -EINVAL;
    writel(value, pru_shared_mem_io + kobj_attr_wrapped->val_offset);
    return count;
}

<<<<<<< HEAD
static ssize_t sysfs_prog_datasize_store(struct kobject        *kobj,
                                         struct kobj_attribute *attr,
                                         const char *buffer, size_t count)
=======
static ssize_t sysfs_prog_datasize_store(struct kobject *kobj, struct kobj_attribute *attr, const char *buffer, size_t count)
>>>>>>> 78d973a1
{
    struct kobj_attr_struct_s *kobj_attr_wrapped;
    uint32_t                   value;
    uint32_t                   value_max;

    if (pru_comm_get_state() != STATE_IDLE)
        return -EBUSY;

    kobj_attr_wrapped = container_of(attr, struct kobj_attr_struct_s, attr);
    value_max         = readl(pru_shared_mem_io + offsetof(struct SharedMem, mem_size));

    if (sscanf(buffer, "%u", &value) != 1)
        return -EINVAL;
    if ((value < 1) || (value > value_max))
        return -EINVAL;
    writel(value, pru_shared_mem_io + kobj_attr_wrapped->val_offset);
    return count;
}

<<<<<<< HEAD
static ssize_t sysfs_prog_pin_store(struct kobject        *kobj,
                                    struct kobj_attribute *attr,
                                    const char *buffer, size_t count)
=======
static ssize_t sysfs_prog_pin_store(struct kobject *kobj, struct kobj_attribute *attr, const char *buffer, size_t count)
>>>>>>> 78d973a1
{
    struct kobj_attr_struct_s *kobj_attr_wrapped;
    uint32_t                   value;

    if (pru_comm_get_state() != STATE_IDLE)
        return -EBUSY;

    kobj_attr_wrapped = container_of(attr, struct kobj_attr_struct_s, attr);

    if (sscanf(buffer, "%u", &value) != 1)
        return -EINVAL;
    if (value > 10000) // TODO: replace with proper range-test for valid pin-def
        return -EINVAL;
    writel(value, pru_shared_mem_io + kobj_attr_wrapped->val_offset);
    return count;
}

int sysfs_interface_init(void)
{
    int retval = 0;

    kobj_ref   = kobject_create_and_add("shepherd", NULL);

    if ((retval = sysfs_create_file(kobj_ref, &attr_state.attr)))
    {
        printk(KERN_ERR "shprd.k: Cannot create sysfs state attrib");
        goto r_sysfs;
    }

    if ((retval = sysfs_create_group(kobj_ref, &attr_group)))
    {
        printk(KERN_ERR "shprd.k: cannot create sysfs attrib group");
        goto r_state;
    };

    kobj_mem_ref = kobject_create_and_add("memory", kobj_ref);

    if ((retval = sysfs_create_group(kobj_mem_ref, &attr_mem_group)))
    {
<<<<<<< HEAD
        printk(KERN_ERR
               "shprd.k: cannot create sysfs memory attrib group");
=======
        printk(KERN_ERR "shprd.k: cannot create sysfs memory attrib group");
>>>>>>> 78d973a1
        goto r_group;
    };

    kobj_sync_ref = kobject_create_and_add("sync", kobj_ref);

    if ((retval = sysfs_create_group(kobj_sync_ref, &attr_sync_group)))
    {
<<<<<<< HEAD
        printk(KERN_ERR
               "shprd.k: cannot create sysfs sync attrib group");
=======
        printk(KERN_ERR "shprd.k: cannot create sysfs sync attrib group");
>>>>>>> 78d973a1
        goto r_mem;
    };

    kobj_prog_ref = kobject_create_and_add("programmer", kobj_ref);

    if ((retval = sysfs_create_group(kobj_prog_ref, &attr_prog_group)))
    {
<<<<<<< HEAD
        printk(KERN_ERR
               "shprd.k: cannot create sysfs programmer attrib group");
=======
        printk(KERN_ERR "shprd.k: cannot create sysfs programmer attrib group");
>>>>>>> 78d973a1
        goto r_mem;
    };

    return 0;

r_mem:
    kobject_put(kobj_mem_ref);
r_group:
    sysfs_remove_group(kobj_ref, &attr_group);
r_state:
    sysfs_remove_file(kobj_ref, &attr_state.attr);
r_sysfs:
    kobject_put(kobj_ref);

    return retval;
}

void sysfs_interface_exit(void)
{
    sysfs_remove_group(kobj_ref, &attr_group);
    sysfs_remove_file(kobj_ref, &attr_state.attr);
    kobject_put(kobj_prog_ref);
    kobject_put(kobj_sync_ref);
    kobject_put(kobj_mem_ref);
    kobject_put(kobj_ref);
}<|MERGE_RESOLUTION|>--- conflicted
+++ resolved
@@ -16,7 +16,6 @@
 struct kobject *kobj_sync_ref;
 struct kobject *kobj_prog_ref;
 
-<<<<<<< HEAD
 static ssize_t  sysfs_sync_error_show(struct kobject        *kobj,
                                       struct kobj_attribute *attr, char *buf);
 
@@ -82,12 +81,10 @@
 static ssize_t  sysfs_prog_state_show(struct kobject        *kobj,
                                       struct kobj_attribute *attr,
                                       char                  *buf);
-static ssize_t  sysfs_prog_protocol_store(struct kobject        *kobj,
-                                          struct kobj_attribute *attr,
-                                          const char *buffer, size_t count);
-static ssize_t  sysfs_prog_protocol_show(struct kobject        *kobj,
-                                         struct kobj_attribute *attr,
-                                         char                  *buf);
+
+static ssize_t  sysfs_prog_target_store(struct kobject *kobj, struct kobj_attribute *attr, const char *buffer, size_t count);
+static ssize_t  sysfs_prog_target_show(struct kobject *kobj, struct kobj_attribute *attr, char *buf);
+
 static ssize_t  sysfs_prog_datarate_store(struct kobject        *kobj,
                                           struct kobj_attribute *attr,
                                           const char *buffer, size_t count);
@@ -148,30 +145,24 @@
                              sysfs_pru_msg_system_store),
         .val_offset = 0};
 
-struct kobj_attr_struct_s attr_prog_state = {
-        .attr       = __ATTR(state, 0660, sysfs_prog_state_show, sysfs_prog_state_store),
-        .val_offset = offsetof(struct SharedMem, programmer_ctrl) + offsetof(struct ProgrammerCtrl, state)};
-struct kobj_attr_struct_s attr_prog_protocol = {
-        .attr       = __ATTR(protocol, 0660, sysfs_prog_protocol_show, sysfs_prog_protocol_store),
-        .val_offset = offsetof(struct SharedMem, programmer_ctrl) + offsetof(struct ProgrammerCtrl, protocol)};
-struct kobj_attr_struct_s attr_prog_datarate = {
-        .attr       = __ATTR(datarate, 0660, sysfs_SharedMem_show, sysfs_prog_datarate_store),
-        .val_offset = offsetof(struct SharedMem, programmer_ctrl) + offsetof(struct ProgrammerCtrl, datarate)};
-struct kobj_attr_struct_s attr_prog_datasize = {
-        .attr       = __ATTR(datasize, 0660, sysfs_SharedMem_show, sysfs_prog_datasize_store),
-        .val_offset = offsetof(struct SharedMem, programmer_ctrl) + offsetof(struct ProgrammerCtrl, datasize)};
-struct kobj_attr_struct_s attr_prog_pin_tck = {
-        .attr       = __ATTR(pin_tck, 0660, sysfs_SharedMem_show, sysfs_prog_pin_store),
-        .val_offset = offsetof(struct SharedMem, programmer_ctrl) + offsetof(struct ProgrammerCtrl, pin_tck)};
-struct kobj_attr_struct_s attr_prog_pin_tdio = {
-        .attr       = __ATTR(pin_tdio, 0660, sysfs_SharedMem_show, sysfs_prog_pin_store),
-        .val_offset = offsetof(struct SharedMem, programmer_ctrl) + offsetof(struct ProgrammerCtrl, pin_tdio)};
-struct kobj_attr_struct_s attr_prog_pin_tdo = {
-        .attr       = __ATTR(pin_tdo, 0660, sysfs_SharedMem_show, sysfs_prog_pin_store),
-        .val_offset = offsetof(struct SharedMem, programmer_ctrl) + offsetof(struct ProgrammerCtrl, pin_tdo)};
-struct kobj_attr_struct_s attr_prog_pin_tms = {
-        .attr       = __ATTR(pin_tms, 0660, sysfs_SharedMem_show, sysfs_prog_pin_store),
-        .val_offset = offsetof(struct SharedMem, programmer_ctrl) + offsetof(struct ProgrammerCtrl, pin_tms)};
+
+struct kobj_attr_struct_s attr_prog_state                 = {.attr       = __ATTR(state, 0660, sysfs_prog_state_show, sysfs_prog_state_store),
+                                                .val_offset = offsetof(struct SharedMem, programmer_ctrl) + offsetof(struct ProgrammerCtrl, state)};
+struct kobj_attr_struct_s attr_prog_target                = {.attr       = __ATTR(target, 0660, sysfs_prog_target_show, sysfs_prog_target_store),
+                                                .val_offset = offsetof(struct SharedMem, programmer_ctrl) + offsetof(struct ProgrammerCtrl, target)};
+struct kobj_attr_struct_s attr_prog_datarate              = {.attr       = __ATTR(datarate, 0660, sysfs_SharedMem_show, sysfs_prog_datarate_store),
+                                                .val_offset = offsetof(struct SharedMem, programmer_ctrl) + offsetof(struct ProgrammerCtrl, datarate)};
+struct kobj_attr_struct_s attr_prog_datasize              = {.attr       = __ATTR(datasize, 0660, sysfs_SharedMem_show, sysfs_prog_datasize_store),
+                                                .val_offset = offsetof(struct SharedMem, programmer_ctrl) + offsetof(struct ProgrammerCtrl, datasize)};
+struct kobj_attr_struct_s attr_prog_pin_tck               = {.attr       = __ATTR(pin_tck, 0660, sysfs_SharedMem_show, sysfs_prog_pin_store),
+                                                .val_offset = offsetof(struct SharedMem, programmer_ctrl) + offsetof(struct ProgrammerCtrl, pin_tck)};
+struct kobj_attr_struct_s attr_prog_pin_tdio              = {.attr       = __ATTR(pin_tdio, 0660, sysfs_SharedMem_show, sysfs_prog_pin_store),
+                                                .val_offset = offsetof(struct SharedMem, programmer_ctrl) + offsetof(struct ProgrammerCtrl, pin_tdio)};
+struct kobj_attr_struct_s attr_prog_pin_tdo               = {.attr       = __ATTR(pin_tdo, 0660, sysfs_SharedMem_show, sysfs_prog_pin_store),
+                                                .val_offset = offsetof(struct SharedMem, programmer_ctrl) + offsetof(struct ProgrammerCtrl, pin_tdo)};
+struct kobj_attr_struct_s attr_prog_pin_tms               = {.attr       = __ATTR(pin_tms, 0660, sysfs_SharedMem_show, sysfs_prog_pin_store),
+                                                .val_offset = offsetof(struct SharedMem, programmer_ctrl) + offsetof(struct ProgrammerCtrl, pin_tms)};
+
 
 struct kobj_attribute attr_sync_error =
         __ATTR(error, 0660, sysfs_sync_error_show, NULL);
@@ -193,119 +184,6 @@
         &attr_virtual_harvester_settings.attr.attr,
         &attr_pru_msg_system_settings.attr.attr,
         NULL,
-=======
-static ssize_t  sysfs_sync_error_show(struct kobject *kobj, struct kobj_attribute *attr, char *buf);
-
-static ssize_t  sysfs_sync_error_sum_show(struct kobject *kobj, struct kobj_attribute *attr, char *buf);
-
-static ssize_t  sysfs_sync_correction_show(struct kobject *kobj, struct kobj_attribute *attr, char *buf);
-
-static ssize_t  sysfs_SharedMem_show(struct kobject *kobj, struct kobj_attribute *attr, char *buf);
-
-static ssize_t  sysfs_state_show(struct kobject *kobj, struct kobj_attribute *attr, char *buf);
-
-static ssize_t  sysfs_state_store(struct kobject *kobj, struct kobj_attribute *attr, const char *buf, size_t count);
-
-static ssize_t  sysfs_mode_show(struct kobject *kobj, struct kobj_attribute *attr, char *buf);
-
-static ssize_t  sysfs_mode_store(struct kobject *kobj, struct kobj_attribute *attr, const char *buf, size_t count);
-
-static ssize_t  sysfs_auxiliary_voltage_store(struct kobject *kobj, struct kobj_attribute *attr, const char *buf, size_t count);
-
-static ssize_t  sysfs_calibration_settings_store(struct kobject *kobj, struct kobj_attribute *attr, const char *buf, size_t count);
-
-static ssize_t  sysfs_calibration_settings_show(struct kobject *kobj, struct kobj_attribute *attr, char *buf);
-
-static ssize_t  sysfs_virtual_converter_settings_store(struct kobject *kobj, struct kobj_attribute *attr, const char *buf, size_t count);
-
-static ssize_t  sysfs_virtual_converter_settings_show(struct kobject *kobj, struct kobj_attribute *attr, char *buf);
-
-static ssize_t  sysfs_virtual_harvester_settings_store(struct kobject *kobj, struct kobj_attribute *attr, const char *buf, size_t count);
-
-static ssize_t  sysfs_virtual_harvester_settings_show(struct kobject *kobj, struct kobj_attribute *attr, char *buf);
-
-static ssize_t  sysfs_pru_msg_system_store(struct kobject *kobj, struct kobj_attribute *attr, const char *buffer, size_t count);
-static ssize_t  sysfs_pru_msg_system_show(struct kobject *kobj, struct kobj_attribute *attr, char *buffer);
-
-static ssize_t  sysfs_prog_state_store(struct kobject *kobj, struct kobj_attribute *attr, const char *buffer, size_t count);
-static ssize_t  sysfs_prog_state_show(struct kobject *kobj, struct kobj_attribute *attr, char *buf);
-static ssize_t  sysfs_prog_target_store(struct kobject *kobj, struct kobj_attribute *attr, const char *buffer, size_t count);
-static ssize_t  sysfs_prog_target_show(struct kobject *kobj, struct kobj_attribute *attr, char *buf);
-static ssize_t  sysfs_prog_datarate_store(struct kobject *kobj, struct kobj_attribute *attr, const char *buffer, size_t count);
-static ssize_t  sysfs_prog_datasize_store(struct kobject *kobj, struct kobj_attribute *attr, const char *buffer, size_t count);
-static ssize_t  sysfs_prog_pin_store(struct kobject *kobj, struct kobj_attribute *attr, const char *buffer, size_t count);
-
-struct kobj_attr_struct_s
-{
-    struct kobj_attribute attr;
-    unsigned int          val_offset;
-};
-
-struct kobj_attribute     attr_state                      = __ATTR(state, 0660, sysfs_state_show, sysfs_state_store);
-
-struct kobj_attr_struct_s attr_mem_base_addr              = {.attr       = __ATTR(address, 0660, sysfs_SharedMem_show, NULL),
-                                                             .val_offset = offsetof(struct SharedMem, mem_base_addr)};
-struct kobj_attr_struct_s attr_mem_size                   = {.attr = __ATTR(size, 0660, sysfs_SharedMem_show, NULL), .val_offset = offsetof(struct SharedMem, mem_size)};
-
-struct kobj_attr_struct_s attr_n_buffers                  = {.attr = __ATTR(n_buffers, 0660, sysfs_SharedMem_show, NULL), .val_offset = offsetof(struct SharedMem, n_buffers)};
-struct kobj_attr_struct_s attr_samples_per_buffer         = {.attr       = __ATTR(samples_per_buffer, 0660, sysfs_SharedMem_show, NULL),
-                                                             .val_offset = offsetof(struct SharedMem, samples_per_buffer)};
-struct kobj_attr_struct_s attr_buffer_period_ns           = {.attr       = __ATTR(buffer_period_ns, 0660, sysfs_SharedMem_show, NULL),
-                                                             .val_offset = offsetof(struct SharedMem, buffer_period_ns)};
-struct kobj_attr_struct_s attr_pru0_utilization_max       = {.attr       = __ATTR(pru0_utilization_max, 0660, sysfs_SharedMem_show, NULL),
-                                                             .val_offset = offsetof(struct SharedMem, pru0_max_ticks_per_sample)};
-struct kobj_attr_struct_s attr_mode                       = {.attr       = __ATTR(mode, 0660, sysfs_mode_show, sysfs_mode_store),
-                                                             .val_offset = offsetof(struct SharedMem, shepherd_mode)};
-struct kobj_attr_struct_s attr_auxiliary_voltage          = {.attr       = __ATTR(dac_auxiliary_voltage_raw, 0660, sysfs_SharedMem_show, sysfs_auxiliary_voltage_store),
-                                                             .val_offset = offsetof(struct SharedMem, dac_auxiliary_voltage_raw)};
-struct kobj_attr_struct_s attr_calibration_settings       = {.attr       = __ATTR(calibration_settings, 0660, sysfs_calibration_settings_show,
-                                                                                  sysfs_calibration_settings_store),
-                                                             .val_offset = offsetof(struct SharedMem, calibration_settings)};
-struct kobj_attr_struct_s attr_virtual_converter_settings = {.attr       = __ATTR(virtual_converter_settings, 0660, sysfs_virtual_converter_settings_show,
-                                                                                  sysfs_virtual_converter_settings_store),
-                                                             .val_offset = offsetof(struct SharedMem, converter_settings)};
-struct kobj_attr_struct_s attr_virtual_harvester_settings = {.attr       = __ATTR(virtual_harvester_settings, 0660, sysfs_virtual_harvester_settings_show,
-                                                                                  sysfs_virtual_harvester_settings_store),
-                                                             .val_offset = offsetof(struct SharedMem, harvester_settings)};
-struct kobj_attr_struct_s attr_pru_msg_system_settings    = {.attr       = __ATTR(pru_msg_box, 0660, sysfs_pru_msg_system_show, sysfs_pru_msg_system_store),
-                                                             .val_offset = 0};
-
-struct kobj_attr_struct_s attr_prog_state                 = {.attr       = __ATTR(state, 0660, sysfs_prog_state_show, sysfs_prog_state_store),
-                                                             .val_offset = offsetof(struct SharedMem, programmer_ctrl) + offsetof(struct ProgrammerCtrl, state)};
-struct kobj_attr_struct_s attr_prog_target                = {.attr       = __ATTR(target, 0660, sysfs_prog_target_show, sysfs_prog_target_store),
-                                                             .val_offset = offsetof(struct SharedMem, programmer_ctrl) + offsetof(struct ProgrammerCtrl, target)};
-struct kobj_attr_struct_s attr_prog_datarate              = {.attr       = __ATTR(datarate, 0660, sysfs_SharedMem_show, sysfs_prog_datarate_store),
-                                                             .val_offset = offsetof(struct SharedMem, programmer_ctrl) + offsetof(struct ProgrammerCtrl, datarate)};
-struct kobj_attr_struct_s attr_prog_datasize              = {.attr       = __ATTR(datasize, 0660, sysfs_SharedMem_show, sysfs_prog_datasize_store),
-                                                             .val_offset = offsetof(struct SharedMem, programmer_ctrl) + offsetof(struct ProgrammerCtrl, datasize)};
-struct kobj_attr_struct_s attr_prog_pin_tck               = {.attr       = __ATTR(pin_tck, 0660, sysfs_SharedMem_show, sysfs_prog_pin_store),
-                                                             .val_offset = offsetof(struct SharedMem, programmer_ctrl) + offsetof(struct ProgrammerCtrl, pin_tck)};
-struct kobj_attr_struct_s attr_prog_pin_tdio              = {.attr       = __ATTR(pin_tdio, 0660, sysfs_SharedMem_show, sysfs_prog_pin_store),
-                                                             .val_offset = offsetof(struct SharedMem, programmer_ctrl) + offsetof(struct ProgrammerCtrl, pin_tdio)};
-struct kobj_attr_struct_s attr_prog_pin_tdo               = {.attr       = __ATTR(pin_tdo, 0660, sysfs_SharedMem_show, sysfs_prog_pin_store),
-                                                             .val_offset = offsetof(struct SharedMem, programmer_ctrl) + offsetof(struct ProgrammerCtrl, pin_tdo)};
-struct kobj_attr_struct_s attr_prog_pin_tms               = {.attr       = __ATTR(pin_tms, 0660, sysfs_SharedMem_show, sysfs_prog_pin_store),
-                                                             .val_offset = offsetof(struct SharedMem, programmer_ctrl) + offsetof(struct ProgrammerCtrl, pin_tms)};
-
-struct kobj_attribute     attr_sync_error                 = __ATTR(error, 0660, sysfs_sync_error_show, NULL);
-
-struct kobj_attribute     attr_sync_correction            = __ATTR(correction, 0660, sysfs_sync_correction_show, NULL);
-
-struct kobj_attribute     attr_sync_error_sum             = __ATTR(error_sum, 0660, sysfs_sync_error_sum_show, NULL);
-
-static struct attribute  *pru_attrs[]                     = {
-                             &attr_n_buffers.attr.attr,
-                             &attr_samples_per_buffer.attr.attr,
-                             &attr_buffer_period_ns.attr.attr,
-                             &attr_pru0_utilization_max.attr.attr,
-                             &attr_mode.attr.attr,
-                             &attr_auxiliary_voltage.attr.attr,
-                             &attr_calibration_settings.attr.attr,
-                             &attr_virtual_converter_settings.attr.attr,
-                             &attr_virtual_harvester_settings.attr.attr,
-                             &attr_pru_msg_system_settings.attr.attr,
-                             NULL,
->>>>>>> 78d973a1
 };
 
 static struct attribute_group attr_group = {
@@ -324,11 +202,7 @@
 
 static struct attribute *pru_prog_attrs[] = {
         &attr_prog_state.attr.attr,
-<<<<<<< HEAD
-        &attr_prog_protocol.attr.attr,
-=======
         &attr_prog_target.attr.attr,
->>>>>>> 78d973a1
         &attr_prog_datarate.attr.attr,
         &attr_prog_datasize.attr.attr,
         &attr_prog_pin_tck.attr.attr,
@@ -353,17 +227,12 @@
         .attrs = pru_sync_attrs,
 };
 
-<<<<<<< HEAD
 static ssize_t sysfs_SharedMem_show(struct kobject        *kobj,
                                     struct kobj_attribute *attr, char *buf)
-=======
-static ssize_t sysfs_SharedMem_show(struct kobject *kobj, struct kobj_attribute *attr, char *buf)
->>>>>>> 78d973a1
-{
-    struct kobj_attr_struct_s *kobj_attr_wrapped;
-
-    kobj_attr_wrapped = container_of(attr, struct kobj_attr_struct_s, attr);
-<<<<<<< HEAD
+{
+    struct kobj_attr_struct_s *kobj_attr_wrapped;
+
+    kobj_attr_wrapped = container_of(attr, struct kobj_attr_struct_s, attr);
     return sprintf(
             buf, "%u",
             readl(pru_shared_mem_io + kobj_attr_wrapped->val_offset));
@@ -371,43 +240,25 @@
 
 static ssize_t sysfs_sync_error_show(struct kobject        *kobj,
                                      struct kobj_attribute *attr, char *buf)
-=======
-    return sprintf(buf, "%u", readl(pru_shared_mem_io + kobj_attr_wrapped->val_offset));
-}
-
-static ssize_t sysfs_sync_error_show(struct kobject *kobj, struct kobj_attribute *attr, char *buf)
->>>>>>> 78d973a1
 {
     return sprintf(buf, "%lld", sync_data->error_now);
 }
 
-<<<<<<< HEAD
 static ssize_t sysfs_sync_error_sum_show(struct kobject        *kobj,
                                          struct kobj_attribute *attr, char *buf)
-=======
-static ssize_t sysfs_sync_error_sum_show(struct kobject *kobj, struct kobj_attribute *attr, char *buf)
->>>>>>> 78d973a1
 {
     return sprintf(buf, "%lld", sync_data->error_sum);
 }
 
-<<<<<<< HEAD
 static ssize_t sysfs_sync_correction_show(struct kobject        *kobj,
                                           struct kobj_attribute *attr,
                                           char                  *buf)
-=======
-static ssize_t sysfs_sync_correction_show(struct kobject *kobj, struct kobj_attribute *attr, char *buf)
->>>>>>> 78d973a1
 {
     return sprintf(buf, "%d", sync_data->clock_corr);
 }
 
-<<<<<<< HEAD
 static ssize_t sysfs_state_show(struct kobject        *kobj,
                                 struct kobj_attribute *attr, char *buf)
-=======
-static ssize_t sysfs_state_show(struct kobject *kobj, struct kobj_attribute *attr, char *buf)
->>>>>>> 78d973a1
 {
     switch (pru_comm_get_state())
     {
@@ -426,13 +277,9 @@
     }
 }
 
-<<<<<<< HEAD
 static ssize_t sysfs_state_store(struct kobject        *kobj,
                                  struct kobj_attribute *attr, const char *buf,
                                  size_t count)
-=======
-static ssize_t sysfs_state_store(struct kobject *kobj, struct kobj_attribute *attr, const char *buf, size_t count)
->>>>>>> 78d973a1
 {
     struct timespec ts_now;
     int             tmp;
@@ -478,12 +325,8 @@
         return -EINVAL;
 }
 
-<<<<<<< HEAD
 static ssize_t sysfs_mode_show(struct kobject        *kobj,
                                struct kobj_attribute *attr, char *buf)
-=======
-static ssize_t sysfs_mode_show(struct kobject *kobj, struct kobj_attribute *attr, char *buf)
->>>>>>> 78d973a1
 {
     struct kobj_attr_struct_s *kobj_attr_wrapped;
     unsigned int               mode;
@@ -511,13 +354,9 @@
     }
 }
 
-<<<<<<< HEAD
 static ssize_t sysfs_mode_store(struct kobject        *kobj,
                                 struct kobj_attribute *attr, const char *buf,
                                 size_t count)
-=======
-static ssize_t sysfs_mode_store(struct kobject *kobj, struct kobj_attribute *attr, const char *buf, size_t count)
->>>>>>> 78d973a1
 {
     struct kobj_attr_struct_s *kobj_attr_wrapped;
     unsigned int               mode;
@@ -533,52 +372,27 @@
     // note: longer string must come first in case of similar strings (emulation_cal, emulation)
     if (strncmp(buf, "harvester", 9) == 0)
     {
-<<<<<<< HEAD
         if ((count < 9) || (count > 10)) return -EINVAL;
-=======
-        if ((count < 9) || (count > 10))
-            return -EINVAL;
->>>>>>> 78d973a1
         mode = MODE_HARVESTER;
     }
     else if (strncmp(buf, "hrv_adc_read", 12) == 0)
     {
-<<<<<<< HEAD
         if ((count < 12) || (count > 13)) return -EINVAL;
-=======
-        if ((count < 12) || (count > 13))
-            return -EINVAL;
->>>>>>> 78d973a1
         mode = MODE_HRV_ADC_READ;
     }
     else if (strncmp(buf, "emulator", 8) == 0)
     {
-<<<<<<< HEAD
         if ((count < 8) || (count > 9)) return -EINVAL;
-=======
-        if ((count < 8) || (count > 9))
-            return -EINVAL;
->>>>>>> 78d973a1
         mode = MODE_EMULATOR;
     }
     else if (strncmp(buf, "emu_adc_read", 12) == 0)
     {
-<<<<<<< HEAD
         if ((count < 12) || (count > 13)) return -EINVAL;
-=======
-        if ((count < 12) || (count > 13))
-            return -EINVAL;
->>>>>>> 78d973a1
         mode = MODE_EMU_ADC_READ;
     }
     else if (strncmp(buf, "debug", 5) == 0)
     {
-<<<<<<< HEAD
         if ((count < 5) || (count > 6)) return -EINVAL;
-=======
-        if ((count < 5) || (count > 6))
-            return -EINVAL;
->>>>>>> 78d973a1
         mode = MODE_DEBUG;
     }
     else
@@ -590,13 +404,9 @@
     return count;
 }
 
-<<<<<<< HEAD
 static ssize_t sysfs_auxiliary_voltage_store(struct kobject        *kobj,
                                              struct kobj_attribute *attr,
                                              const char *buf, size_t count)
-=======
-static ssize_t sysfs_auxiliary_voltage_store(struct kobject *kobj, struct kobj_attribute *attr, const char *buf, size_t count)
->>>>>>> 78d973a1
 {
     unsigned int               tmp;
     struct kobj_attr_struct_s *kobj_attr_wrapped;
@@ -608,12 +418,8 @@
 
     if (sscanf(buf, "%u", &tmp) == 1)
     {
-<<<<<<< HEAD
         printk(KERN_INFO "shprd.k: Setting auxiliary DAC-voltage to raw %u",
                tmp);
-=======
-        printk(KERN_INFO "shprd.k: Setting auxiliary DAC-voltage to raw %u", tmp);
->>>>>>> 78d973a1
         writel(tmp, pru_shared_mem_io + kobj_attr_wrapped->val_offset);
 
         pru_comm_set_state(STATE_RESET); // TODO: really needed?
@@ -623,13 +429,9 @@
     return -EINVAL;
 }
 
-<<<<<<< HEAD
 static ssize_t sysfs_calibration_settings_store(struct kobject        *kobj,
                                                 struct kobj_attribute *attr,
                                                 const char *buf, size_t count)
-=======
-static ssize_t sysfs_calibration_settings_store(struct kobject *kobj, struct kobj_attribute *attr, const char *buf, size_t count)
->>>>>>> 78d973a1
 {
     struct CalibrationConfig   tmp;
     struct kobj_attr_struct_s *kobj_attr_wrapped;
@@ -639,7 +441,6 @@
 
     kobj_attr_wrapped = container_of(attr, struct kobj_attr_struct_s, attr);
 
-<<<<<<< HEAD
     if (sscanf(buf, "%u %d %u %d %u %d",
                &tmp.adc_current_factor_nA_n8, &tmp.adc_current_offset_nA,
                &tmp.adc_voltage_factor_uV_n8, &tmp.adc_voltage_offset_uV,
@@ -669,26 +470,6 @@
                pru_shared_mem_io + kobj_attr_wrapped->val_offset + 16);
         writel(tmp.dac_voltage_offset_uV,
                pru_shared_mem_io + kobj_attr_wrapped->val_offset + 20);
-=======
-    if (sscanf(buf, "%u %d %u %d %u %d", &tmp.adc_current_factor_nA_n8, &tmp.adc_current_offset_nA, &tmp.adc_voltage_factor_uV_n8,
-               &tmp.adc_voltage_offset_uV, &tmp.dac_voltage_inv_factor_uV_n20, &tmp.dac_voltage_offset_uV) == 6)
-    {
-        printk(KERN_INFO "shprd: Setting ADC-Current calibration config. gain: %d, offset: %d", tmp.adc_current_factor_nA_n8,
-               tmp.adc_current_offset_nA);
-
-        printk(KERN_INFO "shprd: Setting ADC-Voltage calibration config. gain: %d, offset: %d", tmp.adc_voltage_factor_uV_n8,
-               tmp.adc_voltage_offset_uV);
-
-        printk(KERN_INFO "shprd: Setting DAC-Voltage calibration config. gain: %d, offset: %d", tmp.dac_voltage_inv_factor_uV_n20,
-               tmp.dac_voltage_offset_uV);
-
-        writel(tmp.adc_current_factor_nA_n8, pru_shared_mem_io + kobj_attr_wrapped->val_offset + 0);
-        writel(tmp.adc_current_offset_nA, pru_shared_mem_io + kobj_attr_wrapped->val_offset + 4);
-        writel(tmp.adc_voltage_factor_uV_n8, pru_shared_mem_io + kobj_attr_wrapped->val_offset + 8);
-        writel(tmp.adc_voltage_offset_uV, pru_shared_mem_io + kobj_attr_wrapped->val_offset + 12);
-        writel(tmp.dac_voltage_inv_factor_uV_n20, pru_shared_mem_io + kobj_attr_wrapped->val_offset + 16);
-        writel(tmp.dac_voltage_offset_uV, pru_shared_mem_io + kobj_attr_wrapped->val_offset + 20);
->>>>>>> 78d973a1
         /* TODO: this should copy the struct in one go */
 
         return count;
@@ -697,17 +478,12 @@
     return -EINVAL;
 }
 
-<<<<<<< HEAD
 static ssize_t sysfs_calibration_settings_show(struct kobject        *kobj,
                                                struct kobj_attribute *attr, char *buf)
-=======
-static ssize_t sysfs_calibration_settings_show(struct kobject *kobj, struct kobj_attribute *attr, char *buf)
->>>>>>> 78d973a1
-{
-    struct kobj_attr_struct_s *kobj_attr_wrapped;
-
-    kobj_attr_wrapped = container_of(attr, struct kobj_attr_struct_s, attr);
-<<<<<<< HEAD
+{
+    struct kobj_attr_struct_s *kobj_attr_wrapped;
+
+    kobj_attr_wrapped = container_of(attr, struct kobj_attr_struct_s, attr);
     return sprintf(
             buf, "%u %d \n%u %d \n%u %d \n",
             readl(pru_shared_mem_io + kobj_attr_wrapped->val_offset + 0),
@@ -721,26 +497,13 @@
 static ssize_t sysfs_virtual_converter_settings_store(struct kobject        *kobj,
                                                       struct kobj_attribute *attr,
                                                       const char *buffer, size_t count)
-=======
-    return sprintf(buf, "%u %d \n%u %d \n%u %d \n", readl(pru_shared_mem_io + kobj_attr_wrapped->val_offset + 0),
-                   readl(pru_shared_mem_io + kobj_attr_wrapped->val_offset + 4), readl(pru_shared_mem_io + kobj_attr_wrapped->val_offset + 8),
-                   readl(pru_shared_mem_io + kobj_attr_wrapped->val_offset + 12), readl(pru_shared_mem_io + kobj_attr_wrapped->val_offset + 16),
-                   readl(pru_shared_mem_io + kobj_attr_wrapped->val_offset + 20));
-}
-
-static ssize_t sysfs_virtual_converter_settings_store(struct kobject *kobj, struct kobj_attribute *attr, const char *buffer, size_t count)
->>>>>>> 78d973a1
 {
     const uint32_t             inp_lut_size = LUT_SIZE * LUT_SIZE * 1u;
     const uint32_t             out_lut_size = LUT_SIZE * 4u;
     const uint32_t             non_lut_size = sizeof(struct ConverterConfig) - inp_lut_size - out_lut_size;
     struct kobj_attr_struct_s *kobj_attr_wrapped;
     uint32_t                   mem_offset = 0u;
-<<<<<<< HEAD
     int32_t                    buf_pos    = 0;
-=======
-    int                        buf_pos    = 0;
->>>>>>> 78d973a1
     uint32_t                   i          = 0u;
 
     if (pru_comm_get_state() != STATE_IDLE)
@@ -752,19 +515,11 @@
     mem_offset        = kobj_attr_wrapped->val_offset;
     for (i = 0; i < non_lut_size; i += 4)
     {
-<<<<<<< HEAD
         uint32_t value_retrieved;
         int32_t  value_length;
         int32_t  ret = sscanf(&buffer[buf_pos], "%u%n ", &value_retrieved, &value_length);
         buf_pos += value_length;
         if (ret != 1) return -EINVAL;
-=======
-        uint32_t value_retrieved, value_length;
-        int      ret = sscanf(&buffer[buf_pos], "%u%n ", &value_retrieved, &value_length);
-        buf_pos += value_length;
-        if (ret != 1)
-            return -EINVAL;
->>>>>>> 78d973a1
         writel(value_retrieved, pru_shared_mem_io + mem_offset + i);
     }
 
@@ -772,22 +527,12 @@
     mem_offset = kobj_attr_wrapped->val_offset + non_lut_size;
     for (i = 0; i < inp_lut_size; i += 1)
     {
-<<<<<<< HEAD
         uint32_t value_retrieved;
         int32_t  value_length;
         int32_t  ret = sscanf(&buffer[buf_pos], "%u%n ", &value_retrieved, &value_length);
         buf_pos += value_length;
         if (ret != 1) return -EINVAL;
         if (value_retrieved > 255) printk(KERN_WARNING "shprd.k: virtual Converter parsing got a u8-value out of bound");
-=======
-        uint32_t value_retrieved, value_length;
-        int      ret = sscanf(&buffer[buf_pos], "%u%n ", &value_retrieved, &value_length);
-        buf_pos += value_length;
-        if (ret != 1)
-            return -EINVAL;
-        if (value_retrieved > 255)
-            printk(KERN_WARNING "shprd.k: virtual Converter parsing got a u8-value out of bound");
->>>>>>> 78d973a1
         writeb((uint8_t) value_retrieved, pru_shared_mem_io + mem_offset + i);
     }
 
@@ -795,14 +540,9 @@
     mem_offset = kobj_attr_wrapped->val_offset + non_lut_size + inp_lut_size;
     for (i = 0; i < out_lut_size; i += 4)
     {
-<<<<<<< HEAD
         uint32_t value_retrieved;
         int32_t  value_length;
         int32_t  ret = sscanf(&buffer[buf_pos], "%u%n ", &value_retrieved, &value_length);
-=======
-        uint32_t value_retrieved, value_length;
-        int      ret = sscanf(&buffer[buf_pos], "%u%n ", &value_retrieved, &value_length);
->>>>>>> 78d973a1
         buf_pos += value_length;
         if (ret != 1)
             return -EINVAL;
@@ -814,12 +554,8 @@
     return count;
 }
 
-<<<<<<< HEAD
 static ssize_t sysfs_virtual_converter_settings_show(struct kobject        *kobj,
                                                      struct kobj_attribute *attr, char *buf)
-=======
-static ssize_t sysfs_virtual_converter_settings_show(struct kobject *kobj, struct kobj_attribute *attr, char *buf)
->>>>>>> 78d973a1
 {
     const uint32_t             inp_lut_size = LUT_SIZE * LUT_SIZE * 1u;
     const uint32_t             out_lut_size = LUT_SIZE * 4u;
@@ -857,22 +593,14 @@
     return count;
 }
 
-<<<<<<< HEAD
 static ssize_t sysfs_virtual_harvester_settings_store(struct kobject        *kobj,
                                                       struct kobj_attribute *attr,
                                                       const char *buffer, size_t count)
-=======
-static ssize_t sysfs_virtual_harvester_settings_store(struct kobject *kobj, struct kobj_attribute *attr, const char *buffer, size_t count)
->>>>>>> 78d973a1
 {
     static const uint32_t      struct_size = sizeof(struct HarvesterConfig);
     struct kobj_attr_struct_s *kobj_attr_wrapped;
     uint32_t                   mem_offset = 0u;
-<<<<<<< HEAD
     int32_t                    buf_pos    = 0;
-=======
-    int                        buf_pos    = 0;
->>>>>>> 78d973a1
     uint32_t                   i          = 0u;
 
     if (pru_comm_get_state() != STATE_IDLE)
@@ -882,31 +610,19 @@
     mem_offset        = kobj_attr_wrapped->val_offset;
     for (i = 0; i < struct_size; i += 4)
     {
-<<<<<<< HEAD
         uint32_t value_retrieved;
         int32_t  value_length;
         int32_t  ret = sscanf(&buffer[buf_pos], "%u%n ", &value_retrieved, &value_length);
         buf_pos += value_length;
         if (ret != 1) return -EINVAL;
-=======
-        uint32_t value_retrieved, value_length;
-        int      ret = sscanf(&buffer[buf_pos], "%u%n ", &value_retrieved, &value_length);
-        buf_pos += value_length;
-        if (ret != 1)
-            return -EINVAL;
->>>>>>> 78d973a1
         writel(value_retrieved, pru_shared_mem_io + mem_offset + i);
     }
     printk(KERN_INFO "shprd.k: writing struct HarvesterConfig");
     return count;
 }
 
-<<<<<<< HEAD
 static ssize_t sysfs_virtual_harvester_settings_show(struct kobject        *kobj,
                                                      struct kobj_attribute *attr, char *buf)
-=======
-static ssize_t sysfs_virtual_harvester_settings_show(struct kobject *kobj, struct kobj_attribute *attr, char *buf)
->>>>>>> 78d973a1
 {
     static const uint32_t      struct_size = sizeof(struct HarvesterConfig);
     struct kobj_attr_struct_s *kobj_attr_wrapped;
@@ -924,13 +640,9 @@
     return count;
 }
 
-<<<<<<< HEAD
 static ssize_t sysfs_pru_msg_system_store(struct kobject        *kobj,
                                           struct kobj_attribute *attr,
                                           const char *buffer, size_t count)
-=======
-static ssize_t sysfs_pru_msg_system_store(struct kobject *kobj, struct kobj_attribute *attr, const char *buffer, size_t count)
->>>>>>> 78d973a1
 {
     struct ProtoMsg pru_msg = {.id = MSG_TO_PRU, .unread = 0u, .type = MSG_NONE, .reserved = {0u}, .value = {0u, 0u}};
 
@@ -943,12 +655,8 @@
     return -EINVAL;
 }
 
-<<<<<<< HEAD
 static ssize_t sysfs_pru_msg_system_show(struct kobject        *kobj,
                                          struct kobj_attribute *attr, char *buf)
-=======
-static ssize_t sysfs_pru_msg_system_show(struct kobject *kobj, struct kobj_attribute *attr, char *buf)
->>>>>>> 78d973a1
 {
     int             count = 0;
     struct ProtoMsg pru_msg;
@@ -959,53 +667,12 @@
     }
     else
     {
-<<<<<<< HEAD
         count += sprintf(buf + strlen(buf), "%u ", 0x00u);
-=======
-        count += sprintf(buf + strlen(buf), "%hhu ", 0x00u);
->>>>>>> 78d973a1
-    }
-    return count;
-}
-
-<<<<<<< HEAD
-
-static ssize_t sysfs_prog_state_show(struct kobject        *kobj,
-                                     struct kobj_attribute *attr, char *buf)
-{
-    struct kobj_attr_struct_s *kobj_attr_wrapped;
-    uint32_t                   value;
-    kobj_attr_wrapped = container_of(attr, struct kobj_attr_struct_s, attr);
-    value             = readl(pru_shared_mem_io + kobj_attr_wrapped->val_offset);
-    if (value == 0)
-        return sprintf(buf, "idle");
-    else if (value == 1)
-        return sprintf(buf, "starting");
-    else if (value == 2)
-        return sprintf(buf, "initializing");
-    else if (value == 0xBAAAAAADu)
-        return sprintf(buf, "error");
-    else
-        return sprintf(buf, "running - %u", value);
-}
-
-static ssize_t sysfs_prog_state_store(struct kobject        *kobj,
-                                      struct kobj_attribute *attr,
-                                      const char *buffer, size_t count)
-{
-    struct kobj_attr_struct_s *kobj_attr_wrapped;
-    uint32_t                   value = 0u;
-    kobj_attr_wrapped                = container_of(attr, struct kobj_attr_struct_s, attr);
-
-    if (strncmp(buffer, "start", 5) == 0)
-        value = 1;
-    else if (strncmp(buffer, "stop", 4) == 0)
-        value = 0;
-    else
-        return -EINVAL;
-
-    if ((value > 0) && (pru_comm_get_state() != STATE_IDLE))
-=======
+    }
+    return count;
+}
+
+
 static ssize_t sysfs_prog_state_show(struct kobject *kobj, struct kobj_attribute *attr, char *buf)
 {
     struct kobj_attr_struct_s *kobj_attr_wrapped;
@@ -1038,7 +705,6 @@
         return -EINVAL;
 
     if ((value == PRG_STATE_STARTING) && (pru_comm_get_state() != STATE_IDLE))
->>>>>>> 78d973a1
         return -EBUSY;
     // TODO: kernel should test validity of struct (instead of pru) -> best place is here
 
@@ -1046,43 +712,26 @@
     return count;
 }
 
-<<<<<<< HEAD
-static ssize_t sysfs_prog_protocol_show(struct kobject        *kobj,
+static ssize_t sysfs_prog_target_show(struct kobject        *kobj,
                                         struct kobj_attribute *attr, char *buf)
-=======
-static ssize_t sysfs_prog_target_show(struct kobject *kobj, struct kobj_attribute *attr, char *buf)
->>>>>>> 78d973a1
 {
     struct kobj_attr_struct_s *kobj_attr_wrapped;
     kobj_attr_wrapped = container_of(attr, struct kobj_attr_struct_s, attr);
 
     switch (readl(pru_shared_mem_io + kobj_attr_wrapped->val_offset))
     {
-<<<<<<< HEAD
-        case 1:
-            return sprintf(buf, "swd");
-        case 2:
-            return sprintf(buf, "sbw");
-        case 3:
-            return sprintf(buf, "jtag");
-=======
         case PRG_TARGET_NRF52:
             return sprintf(buf, "nrf52");
         case PRG_TARGET_MSP430:
             return sprintf(buf, "msp430");
->>>>>>> 78d973a1
         default:
             return sprintf(buf, "unknown");
     }
 }
 
-<<<<<<< HEAD
-static ssize_t sysfs_prog_protocol_store(struct kobject        *kobj,
+static ssize_t sysfs_prog_target_store(struct kobject        *kobj,
                                          struct kobj_attribute *attr,
                                          const char *buffer, size_t count)
-=======
-static ssize_t sysfs_prog_target_store(struct kobject *kobj, struct kobj_attribute *attr, const char *buffer, size_t count)
->>>>>>> 78d973a1
 {
     struct kobj_attr_struct_s *kobj_attr_wrapped;
     uint32_t                   value = 0u;
@@ -1092,17 +741,6 @@
 
     kobj_attr_wrapped = container_of(attr, struct kobj_attr_struct_s, attr);
 
-<<<<<<< HEAD
-    if (strncmp(buffer, "swd", 3) == 0)
-        value = 1;
-    else if (strncmp(buffer, "sbw", 3) == 0)
-        value = 2;
-    else if (strncmp(buffer, "jtag", 4) == 0)
-        value = 3;
-    else
-    {
-        printk(KERN_INFO "shprd.k: setting programmer-protocol failed -> unknown value");
-=======
     if (strncmp(buffer, "nrf52", 5) == 0)
         value = PRG_TARGET_NRF52;
     else if (strncmp(buffer, "msp430", 6) == 0)
@@ -1110,7 +748,6 @@
     else
     {
         printk(KERN_INFO "shprd.k: setting programmer-target failed -> unknown value");
->>>>>>> 78d973a1
         return -EINVAL;
     }
 
@@ -1118,13 +755,9 @@
     return count;
 }
 
-<<<<<<< HEAD
 static ssize_t sysfs_prog_datarate_store(struct kobject        *kobj,
                                          struct kobj_attribute *attr,
                                          const char *buffer, size_t count)
-=======
-static ssize_t sysfs_prog_datarate_store(struct kobject *kobj, struct kobj_attribute *attr, const char *buffer, size_t count)
->>>>>>> 78d973a1
 {
     struct kobj_attr_struct_s *kobj_attr_wrapped;
     uint32_t                   value;
@@ -1142,13 +775,9 @@
     return count;
 }
 
-<<<<<<< HEAD
 static ssize_t sysfs_prog_datasize_store(struct kobject        *kobj,
                                          struct kobj_attribute *attr,
                                          const char *buffer, size_t count)
-=======
-static ssize_t sysfs_prog_datasize_store(struct kobject *kobj, struct kobj_attribute *attr, const char *buffer, size_t count)
->>>>>>> 78d973a1
 {
     struct kobj_attr_struct_s *kobj_attr_wrapped;
     uint32_t                   value;
@@ -1168,13 +797,9 @@
     return count;
 }
 
-<<<<<<< HEAD
 static ssize_t sysfs_prog_pin_store(struct kobject        *kobj,
                                     struct kobj_attribute *attr,
                                     const char *buffer, size_t count)
-=======
-static ssize_t sysfs_prog_pin_store(struct kobject *kobj, struct kobj_attribute *attr, const char *buffer, size_t count)
->>>>>>> 78d973a1
 {
     struct kobj_attr_struct_s *kobj_attr_wrapped;
     uint32_t                   value;
@@ -1214,12 +839,8 @@
 
     if ((retval = sysfs_create_group(kobj_mem_ref, &attr_mem_group)))
     {
-<<<<<<< HEAD
         printk(KERN_ERR
                "shprd.k: cannot create sysfs memory attrib group");
-=======
-        printk(KERN_ERR "shprd.k: cannot create sysfs memory attrib group");
->>>>>>> 78d973a1
         goto r_group;
     };
 
@@ -1227,12 +848,8 @@
 
     if ((retval = sysfs_create_group(kobj_sync_ref, &attr_sync_group)))
     {
-<<<<<<< HEAD
         printk(KERN_ERR
                "shprd.k: cannot create sysfs sync attrib group");
-=======
-        printk(KERN_ERR "shprd.k: cannot create sysfs sync attrib group");
->>>>>>> 78d973a1
         goto r_mem;
     };
 
@@ -1240,12 +857,8 @@
 
     if ((retval = sysfs_create_group(kobj_prog_ref, &attr_prog_group)))
     {
-<<<<<<< HEAD
         printk(KERN_ERR
                "shprd.k: cannot create sysfs programmer attrib group");
-=======
-        printk(KERN_ERR "shprd.k: cannot create sysfs programmer attrib group");
->>>>>>> 78d973a1
         goto r_mem;
     };
 
